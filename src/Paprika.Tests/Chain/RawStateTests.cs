using FluentAssertions;
using Nethermind.Int256;
using NUnit.Framework;
using Paprika.Chain;
using Paprika.Crypto;
using Paprika.Data;
using Paprika.Merkle;
using Paprika.Store;

namespace Paprika.Tests.Chain;

public class RawStateTests
{
    [Test]
    public async Task Raw_access_spin()
    {
        var account = Values.Key1;

        using var db = PagedDb.NativeMemoryDb(256 * 1024, 2);
        var merkle = new ComputeMerkleBehavior();

        await using var blockchain = new Blockchain(db, merkle);

        using var raw = blockchain.StartRaw();

        for (uint i = 0; i < 10_000; i++)
        {
            raw.SetAccount(account, new Account(i, i));
        }

        raw.DestroyAccount(account);
        raw.Commit(keepOpened: true);

        raw.Finalize(1);

        raw.Hash.Should().Be(Keccak.EmptyTreeHash);
    }


    [Test]
    public async Task Metadata_are_preserved()
    {
        var a = Values.Key1;
        var b = Values.Key2;
        var c = Values.Key3;

        UInt256 valueA = 1;
        UInt256 valueB = 1;
        UInt256 valueC = 1;

        using var db = PagedDb.NativeMemoryDb(256 * 1024, 2);
        var merkle = new ComputeMerkleBehavior();

        await using var blockchain = new Blockchain(db, merkle);

        using var raw = blockchain.StartRaw();
        raw.SetAccount(a, new Account(valueA, valueA));
        raw.Commit(keepOpened: true);

        raw.SetAccount(b, new Account(valueB, valueB));
        raw.Commit(keepOpened: true);

        raw.SetAccount(c, new Account(valueC, valueC));
        raw.Commit(keepOpened:true);

        var root = raw.Hash;

        raw.Finalize(1);

        using var read = db.BeginReadOnlyBatch(root);

        read.Metadata.StateHash.Should().Be(root);
        read.GetAccount(a).Should().Be(new Account(valueA, valueA));
        read.GetAccount(b).Should().Be(new Account(valueB, valueB));
        read.GetAccount(c).Should().Be(new Account(valueC, valueC));
    }

    [Test]
    public async Task Disposal()
    {
        var account = Values.Key1;

        using var db = PagedDb.NativeMemoryDb(256 * 1024, 2);
        var merkle = new ComputeMerkleBehavior();

        await using var blockchain = new Blockchain(db, merkle);

        using var raw = blockchain.StartRaw();

        for (uint i = 0; i < 1_000; i++)
        {
            raw.SetAccount(account, new Account(i, i));
            raw.Commit(keepOpened: true);
        }

        raw.DestroyAccount(account);
        raw.Commit(keepOpened: true);

        raw.Finalize(1);

        raw.Hash.Should().Be(Keccak.EmptyTreeHash);
    }

    [Test]
    public async Task DeleteByPrefix()
    {
        var account = Values.Key1;

        using var db = PagedDb.NativeMemoryDb(256 * 1024, 2);
        var merkle = new ComputeMerkleBehavior();

        await using var blockchain = new Blockchain(db, merkle);

        using var raw = blockchain.StartRaw();

        raw.SetAccount(account, new Account(1, 1));
        raw.Commit(keepOpened: true);

        raw.RegisterDeleteByPrefix(Key.Account(account));
        raw.Commit(keepOpened: true);

        raw.Finalize(1);

        using var read = db.BeginReadOnlyBatch();
        read.TryGet(Key.Account(account), out _).Should().BeFalse();
    }

    [Test]
<<<<<<< HEAD
    [Ignore("Deletion by prefixes of length <= 2 is not supported")]
=======
>>>>>>> 3eff92a7
    public async Task DeleteByShortPrefix()
    {
        var account1 = new Keccak(new byte[]
            { 1, 1, 2, 3, 4, 5, 6, 7, 0, 1, 2, 3, 4, 5, 6, 7, 0, 1, 2, 3, 4, 5, 6, 7, 0, 1, 2, 3, 4, 5, 6, 7, });

        var account2 = new Keccak(new byte[]
            { 18, 1, 2, 3, 4, 5, 6, 7, 0, 1, 2, 3, 4, 5, 6, 7, 0, 1, 2, 3, 4, 5, 6, 7, 0, 1, 2, 3, 4, 5, 6, 7, });

<<<<<<< HEAD
        using var db = PagedDb.NativeMemoryDb(256 * 1024, 2);
=======
        using var db = PagedDb.NativeMemoryDb(64 * 1024, 2);
>>>>>>> 3eff92a7
        var merkle = new ComputeMerkleBehavior();

        await using var blockchain = new Blockchain(db, merkle);

        using var raw = blockchain.StartRaw();

        raw.SetAccount(account1, new Account(1, 1));
        raw.SetAccount(account2, new Account(2, 2));
<<<<<<< HEAD
        raw.Commit(keepOpened: true);

        raw.RegisterDeleteByPrefix(Key.Account(NibblePath.FromKey(account2).SliceTo(2)));
        raw.Commit(keepOpened: true);

        raw.Finalize(1);

        using var read = db.BeginReadOnlyBatch();
        read.TryGet(Key.Account(account1), out _).Should().BeTrue();
        read.TryGet(Key.Account(account2), out _).Should().BeFalse();
=======
        raw.Commit();

        raw.RegisterDeleteByPrefix(Key.Account(NibblePath.FromKey(account2).SliceTo(1)));
        raw.Commit();

        raw.Finalize(1);

        //check account 1 is still present and account 2 is deleted
        using var read = db.BeginReadOnlyBatch();
        read.TryGet(Key.Account(account1), out _).Should().BeTrue();
        read.TryGet(Key.Account(account2), out _).Should().BeFalse();

        //let's re-add 2nd account and delete using empty prefix
        using var raw2 = blockchain.StartRaw();

        raw2.SetAccount(account2, new Account(2, 2));
        raw2.Commit();

        raw2.RegisterDeleteByPrefix(Key.Account(NibblePath.Empty));
        raw2.Commit();

        raw2.Finalize(2);

        //no accounts should be present
        using var read2 = db.BeginReadOnlyBatch();
        read2.TryGet(Key.Account(account1), out _).Should().BeFalse();
        read2.TryGet(Key.Account(account2), out _).Should().BeFalse();
>>>>>>> 3eff92a7
    }

    [Test]
    public void DeleteByPrefixStorage()
    {
        var account = Values.Key1;

        using var db = PagedDb.NativeMemoryDb(256 * 1024, 2);
        var merkle = new ComputeMerkleBehavior();

        var blockchain = new Blockchain(db, merkle);

        using var raw = blockchain.StartRaw();

        raw.SetAccount(account, new Account(1, 1));
        raw.SetStorage(account, Values.Key2, new byte[] { 1, 2, 3, 4, 5 });
<<<<<<< HEAD
        raw.Commit(keepOpened: true);
=======
        raw.Commit();
>>>>>>> 3eff92a7

        using var read = db.BeginReadOnlyBatch();
        read.TryGet(Key.StorageCell(NibblePath.FromKey(account), Values.Key2), out _).Should().BeTrue();

        raw.RegisterDeleteByPrefix(Key.StorageCell(NibblePath.FromKey(account), NibblePath.Empty));
<<<<<<< HEAD
        raw.Commit(keepOpened: true);
=======
        raw.Commit();
>>>>>>> 3eff92a7

        raw.Finalize(1);

        using var read2 = db.BeginReadOnlyBatch();
        read2.TryGet(Key.StorageCell(NibblePath.FromKey(account), Values.Key2), out _).Should().BeFalse();
    }
}<|MERGE_RESOLUTION|>--- conflicted
+++ resolved
@@ -126,10 +126,6 @@
     }
 
     [Test]
-<<<<<<< HEAD
-    [Ignore("Deletion by prefixes of length <= 2 is not supported")]
-=======
->>>>>>> 3eff92a7
     public async Task DeleteByShortPrefix()
     {
         var account1 = new Keccak(new byte[]
@@ -138,11 +134,7 @@
         var account2 = new Keccak(new byte[]
             { 18, 1, 2, 3, 4, 5, 6, 7, 0, 1, 2, 3, 4, 5, 6, 7, 0, 1, 2, 3, 4, 5, 6, 7, 0, 1, 2, 3, 4, 5, 6, 7, });
 
-<<<<<<< HEAD
-        using var db = PagedDb.NativeMemoryDb(256 * 1024, 2);
-=======
         using var db = PagedDb.NativeMemoryDb(64 * 1024, 2);
->>>>>>> 3eff92a7
         var merkle = new ComputeMerkleBehavior();
 
         await using var blockchain = new Blockchain(db, merkle);
@@ -151,18 +143,6 @@
 
         raw.SetAccount(account1, new Account(1, 1));
         raw.SetAccount(account2, new Account(2, 2));
-<<<<<<< HEAD
-        raw.Commit(keepOpened: true);
-
-        raw.RegisterDeleteByPrefix(Key.Account(NibblePath.FromKey(account2).SliceTo(2)));
-        raw.Commit(keepOpened: true);
-
-        raw.Finalize(1);
-
-        using var read = db.BeginReadOnlyBatch();
-        read.TryGet(Key.Account(account1), out _).Should().BeTrue();
-        read.TryGet(Key.Account(account2), out _).Should().BeFalse();
-=======
         raw.Commit();
 
         raw.RegisterDeleteByPrefix(Key.Account(NibblePath.FromKey(account2).SliceTo(1)));
@@ -190,7 +170,6 @@
         using var read2 = db.BeginReadOnlyBatch();
         read2.TryGet(Key.Account(account1), out _).Should().BeFalse();
         read2.TryGet(Key.Account(account2), out _).Should().BeFalse();
->>>>>>> 3eff92a7
     }
 
     [Test]
@@ -207,21 +186,13 @@
 
         raw.SetAccount(account, new Account(1, 1));
         raw.SetStorage(account, Values.Key2, new byte[] { 1, 2, 3, 4, 5 });
-<<<<<<< HEAD
-        raw.Commit(keepOpened: true);
-=======
-        raw.Commit();
->>>>>>> 3eff92a7
+        raw.Commit();
 
         using var read = db.BeginReadOnlyBatch();
         read.TryGet(Key.StorageCell(NibblePath.FromKey(account), Values.Key2), out _).Should().BeTrue();
 
         raw.RegisterDeleteByPrefix(Key.StorageCell(NibblePath.FromKey(account), NibblePath.Empty));
-<<<<<<< HEAD
-        raw.Commit(keepOpened: true);
-=======
-        raw.Commit();
->>>>>>> 3eff92a7
+        raw.Commit();
 
         raw.Finalize(1);
 
