--- conflicted
+++ resolved
@@ -182,13 +182,8 @@
     [Category(Categories.LongRunning)]
     public async Task Account_destruction_spin()
     {
-<<<<<<< HEAD
-        using var db = PagedDb.NativeMemoryDb(128 * Mb, 2);
-        await using var blockchain = new Blockchain(db, new ComputeMerkleBehavior());
-=======
         using var db = PagedDb.NativeMemoryDb(8 * Mb, 2);
-        await using var blockchain = new Blockchain(db, new ComputeMerkleBehavior(1, 1, Memoization.None));
->>>>>>> 85935938
+        await using var blockchain = new Blockchain(db, new ComputeMerkleBehavior());
 
         var parent = Keccak.EmptyTreeHash;
 
