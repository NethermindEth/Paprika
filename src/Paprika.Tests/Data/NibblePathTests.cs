--- conflicted
+++ resolved
@@ -295,7 +295,6 @@
 
         NibblePath.FromKey(expected).SliceFrom(1).Equals(appended);
     }
-<<<<<<< HEAD
     
     [TestCaseSource(nameof(GetRawNibbles))]
     public void Raw_nibbles(byte[] nibbles)
@@ -325,7 +324,6 @@
         yield return new TestCaseData(@long.AsSpan()[..^1].ToArray()).SetName("Long - odd");
         yield return new TestCaseData(@long).SetName("Long - even");
     }
-=======
 
     [Parallelizable(ParallelScope.None)]
     [TestCase(0, 0, TestName = "Empty")]
@@ -352,5 +350,4 @@
     }
 
     private HashSet<int> _hashes = new();
->>>>>>> bd3b8b08
 }