using System.Buffers.Binary;
using System.Runtime.CompilerServices;
using BenchmarkDotNet.Attributes;
using Paprika.Crypto;
using Paprika.Data;
using Paprika.Store;

namespace Paprika.Benchmarks;

// [DisassemblyDiagnoser(maxDepth: 2)]
public class SlottedArrayBenchmarks
{
    private readonly byte[] _writtenLittleEndian = new byte[Page.PageSize];
    private readonly byte[] _writtenBigEndian = new byte[Page.PageSize];
    private readonly byte[] _writable = new byte[Page.PageSize];
    private readonly int _to;

    // hash collisions are fixed in size to make them comparable
    private readonly byte[] _hashCollisions = new byte[Page.PageSize];
    private const int HashCollisionsCount = NibblePath.KeccakNibbleCount;
    private static readonly byte[] HashCollisionValue = new byte[13];

    private readonly byte[] _copy0 = new byte[Page.PageSize];
    private readonly byte[] _copy1 = new byte[Page.PageSize];

    public SlottedArrayBenchmarks()
    {
        var little = new SlottedArray(_writtenLittleEndian);
        var big = new SlottedArray(_writtenBigEndian);

        Span<byte> key = stackalloc byte[4];

        // Big and small endian tests
        while (true)
        {
            BinaryPrimitives.WriteInt32LittleEndian(key, _to);
            if (little.TrySet(NibblePath.FromKey(key), key) == false)
            {
                // filled
                break;
            }

            BinaryPrimitives.WriteInt32BigEndian(key, _to);
            if (big.TrySet(NibblePath.FromKey(key), key) == false)
            {
                // filled
                break;
            }

            _to++;
        }

        // Hash collisions tests
        var zeroes = NibblePath.FromKey(Keccak.Zero);
        var hashCollisions = new SlottedArray(_hashCollisions);

<<<<<<< HEAD
        _hashCollisionsLength = 128;

        for (int i = 0, j = 0 ; i < _hashCollisionsLength; i++, j++) // Have a fixed value here
        {
            if (j >= zeroes.Length)
            {
                zeroes = zeroes.SliceFrom(1);
                j = 0;
            }
            hashCollisions.TrySet(zeroes.SliceTo(j), HashCollisionValue);
=======
        for (var i = 0; i <= HashCollisionsCount; i++)
        {
            if (!hashCollisions.TrySet(zeroes.SliceTo(i), HashCollisionValue))
            {
                throw new Exception($"No place to set hash collision at {i}");
            }
>>>>>>> fd332bb6
        }
    }

    [Benchmark]
    public int Write_whole_page_of_data()
    {
        _writable.AsSpan().Clear();
        var map = new SlottedArray(_writable);

        Span<byte> key = stackalloc byte[4];

        int count = 0;

        // fill 
        for (int i = 0; i < _to; i++)
        {
            BinaryPrimitives.WriteInt32LittleEndian(key, i);
            if (map.TrySet(NibblePath.FromKey(key), key))
            {
                count++;
            }
        }

        return count;
    }

    [Benchmark]
    public int Read_existing_keys_prefix_different()
    {
        var map = new SlottedArray(_writtenLittleEndian);
        Span<byte> key = stackalloc byte[4];

        var result = 0;

        // find all values
        for (var i = 0; i < _to; i++)
        {
            BinaryPrimitives.WriteInt32LittleEndian(key, i);
            if (map.TryGet(NibblePath.FromKey(key), out var data))
            {
                result += data.Length;
            }
        }

        return result;
    }

    [Benchmark]
    public int Read_existing_keys_suffix_different()
    {
        var map = new SlottedArray(_writtenBigEndian);
        Span<byte> key = stackalloc byte[4];

        var result = 0;

        // find all values
        for (var i = 0; i < _to; i++)
        {
            BinaryPrimitives.WriteInt32BigEndian(key, i);
            if (map.TryGet(NibblePath.FromKey(key), out var data))
            {
                result += data.Length;
            }
        }

        return result;
    }

    [Benchmark]
    public int Read_nonexistent_keys()
    {
        var map = new SlottedArray(_writtenLittleEndian);
        Span<byte> key = stackalloc byte[4];

        var result = 0;

        // miss all the next
        for (int i = _to; i < _to * 2; i++)
        {
            BinaryPrimitives.WriteInt32LittleEndian(key, i);
            if (map.TryGet(NibblePath.FromKey(key), out _) == false)
            {
                result += 1;
            }
        }

        return result;
    }

    [Benchmark]
    public int Hash_collisions()
    {
        var map = new SlottedArray(_hashCollisions);
        var zeroes = NibblePath.FromKey(Keccak.Zero);

        var length = 0;

        for (var i = 0; i < HashCollisionsCount; i++)
        {
            if (map.TryGet(zeroes.SliceTo(i), out var value))
            {
                length += value.Length;
            }
        }

        return length;
    }

    [Benchmark]
    public int EnumerateAll()
    {
        var map = new SlottedArray(_writtenLittleEndian);

        var length = 0;
        foreach (var item in map.EnumerateAll())
        {
            length += item.Key.Length;
            length += item.RawData.Length;
        }

        return length;
    }

    [Benchmark]
    public int Move_to_keys()
    {
        var map = new SlottedArray(_writtenLittleEndian);

        _copy0.AsSpan().Clear();
        _copy1.AsSpan().Clear();

        var map0 = new SlottedArray(_copy0);
        var map1 = new SlottedArray(_copy1);

        map.MoveNonEmptyKeysTo(new MapSource(map0, map1));

        return map.Count + map0.Count + map1.Count;
    }

    [Benchmark(OperationsPerInvoke = 4)]
    [Arguments(0)]
    [Arguments(1)]
    [Arguments(62)]
    [Arguments(63)]
    [Arguments(64)]
    public int UnPrepareKey(int sliceFrom)
    {
        var key = NibblePath.FromKey(Keccak.EmptyTreeHash).SliceFrom(sliceFrom);

        var map = new SlottedArray(stackalloc byte[256]);
        map.TrySet(key, ReadOnlySpan<byte>.Empty);

        var length = 0;

        foreach (var item in map.EnumerateAll())
        {
            length += item.Key.Length;
        }

        foreach (var item in map.EnumerateAll())
        {
            length += item.Key.Length;
        }

        foreach (var item in map.EnumerateAll())
        {
            length += item.Key.Length;
        }

        foreach (var item in map.EnumerateAll())
        {
            length += item.Key.Length;
        }

        return length;
    }
}<|MERGE_RESOLUTION|>--- conflicted
+++ resolved
@@ -54,25 +54,12 @@
         var zeroes = NibblePath.FromKey(Keccak.Zero);
         var hashCollisions = new SlottedArray(_hashCollisions);
 
-<<<<<<< HEAD
-        _hashCollisionsLength = 128;
-
-        for (int i = 0, j = 0 ; i < _hashCollisionsLength; i++, j++) // Have a fixed value here
-        {
-            if (j >= zeroes.Length)
-            {
-                zeroes = zeroes.SliceFrom(1);
-                j = 0;
-            }
-            hashCollisions.TrySet(zeroes.SliceTo(j), HashCollisionValue);
-=======
         for (var i = 0; i <= HashCollisionsCount; i++)
         {
             if (!hashCollisions.TrySet(zeroes.SliceTo(i), HashCollisionValue))
             {
                 throw new Exception($"No place to set hash collision at {i}");
             }
->>>>>>> fd332bb6
         }
     }
 
