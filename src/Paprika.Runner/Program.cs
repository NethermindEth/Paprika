﻿using System.Buffers.Binary;
using System.Diagnostics;
using System.Diagnostics.CodeAnalysis;
using System.Runtime.InteropServices;
using HdrHistogram;
using Nethermind.Int256;
using Paprika.Crypto;
using Paprika.Db;

[assembly: ExcludeFromCodeCoverage]

namespace Paprika.Runner;

public static class Program
{
    private const int BlockCount = PersistentDb ? 50_000 : 20_000;
    private const int RandomSampleSize = 260_000_000;
    private const int AccountsPerBlock = 1000;
    private const int MaxReorgDepth = 64;

    private const int RandomSeed = 17;

    private const int NumberOfLogs = PersistentDb ? 20 : 10;

<<<<<<< HEAD
    private const long DbFileSize = 6 * Gb;
=======
    private const long DbFileSize = PersistentDb ? 64 * Gb : 10 * Gb;
>>>>>>> bd03d823
    private const long Gb = 1024 * 1024 * 1024L;

    private const CommitOptions Commit = CommitOptions.DangerNoFlush;

    private const int LogEvery = BlockCount / NumberOfLogs;

    private const bool PersistentDb = true;
    private const bool UseStorage = true;
    private const bool UseBigStorageAccount = true;
    private const int BigStorageAccountSlotCount = 1_000_000;
    private static readonly UInt256[] BigStorageAccountValues = new UInt256[BigStorageAccountSlotCount];

    public static void Main(String[] args)
    {
        var dir = Directory.GetCurrentDirectory();
        var dataPath = Path.Combine(dir, "db");

        if (PersistentDb)
        {
            if (Directory.Exists(dataPath))
            {
                Console.WriteLine("Deleting previous db...");
                Directory.Delete(dataPath, true);
            }

            Directory.CreateDirectory(dataPath);
            Console.WriteLine($"Using persistent DB on disk, located: {dataPath}");
        }
        else
        {
            Console.WriteLine("Using in-memory DB for greater speed.");
        }

        Console.WriteLine("Initializing db of size {0}GB", DbFileSize / Gb);
        Console.WriteLine("Starting benchmark with commit level {0}", Commit);

        var histograms = new
        {
            allocated = new IntHistogram(short.MaxValue, 3),
            reused = new IntHistogram(short.MaxValue, 3),
            total = new IntHistogram(short.MaxValue, 3),
        };

        void OnMetrics(IBatchMetrics metrics)
        {
            histograms.allocated.RecordValue(metrics.PagesAllocated);
            histograms.reused.RecordValue(metrics.PagesReused);
            histograms.total.RecordValue(metrics.TotalPagesWritten);
        }

        PagedDb db = PersistentDb
            ? new MemoryMappedPagedDb(DbFileSize, MaxReorgDepth, dataPath, OnMetrics)
            : new NativeMemoryPagedDb(DbFileSize, MaxReorgDepth, OnMetrics);

        var random = PrepareStableRandomSource();

        var counter = 0;

        Console.WriteLine();
        Console.WriteLine("(P) - 90th percentile of the value");
        Console.WriteLine();

        PrintHeader("At Block",
            "Avg. speed",
            "Space used",
            "New pages(P)",
            "Pages reused(P)",
            "Total pages(P)");


        var bigStorageAccount = GetAccountKey(random, RandomSampleSize - Keccak.Size);

        bool bigStorageAccountCreated = false;

        // writing
        var writing = Stopwatch.StartNew();

        for (uint block = 0; block < BlockCount; block++)
        {
            using var batch = db.BeginNextBlock();

            for (var account = 0; account < AccountsPerBlock; account++)
            {
                var key = GetAccountKey(random, counter);

                batch.Set(key, GetAccountValue(counter));

                if (UseStorage)
                {
                    var storageAddress = GetStorageAddress(counter);
                    var storageValue = GetStorageValue(counter);
                    batch.SetStorage(key, storageAddress, storageValue);
                }

                if (UseBigStorageAccount)
                {
                    if (bigStorageAccountCreated == false)
                    {
                        batch.Set(bigStorageAccount, new Account(100, 100));
                        bigStorageAccountCreated = true;
                    }

                    var index = counter % BigStorageAccountSlotCount;
                    var storageAddress = GetStorageAddress(index);
                    var storageValue = GetBigAccountStorageValue(counter);
                    BigStorageAccountValues[index] = storageValue;

                    batch.SetStorage(bigStorageAccount, storageAddress, storageValue);
                }

                counter++;
            }

            batch.Commit(Commit);

            if (block > 0 & block % LogEvery == 0)
            {
                ReportProgress(block, writing);
                writing.Restart();
            }
        }

        ReportProgress(BlockCount - 1, writing);

        Console.WriteLine();
        Console.WriteLine("Writing in numbers:");
        Console.WriteLine("- {0} accounts per block", AccountsPerBlock);
        if (UseStorage)
        {
            Console.WriteLine("- each account with 1 storage slot written");
        }

        if (UseBigStorageAccount)
        {
            Console.WriteLine("- each account amends 1 slot in Big Storage account");
        }

        Console.WriteLine("- through {0} blocks ", BlockCount);
        Console.WriteLine("- generated accounts total number: {0} ", counter);
        Console.WriteLine("- space used: {0:F2}GB ", db.ActualMegabytesOnDisk / 1024);

        // reading
        Console.WriteLine();
        Console.WriteLine("Reading and asserting values...");

        var reading = Stopwatch.StartNew();
        using var read = db.BeginReadOnlyBatch();

        for (var i = 0; i < counter; i++)
        {
            var key = GetAccountKey(random, i);
            var a = read.GetAccount(key);

            if (a != GetAccountValue(i))
            {
                throw new InvalidOperationException($"Invalid account state for account {i}!");
            }

            if (UseStorage)
            {
                var storageAddress = GetStorageAddress(i);
                var expectedStorageValue = GetStorageValue(i);
                var actualStorage = read.GetStorage(key, storageAddress);

                if (actualStorage != expectedStorageValue)
                {
                    throw new InvalidOperationException($"Invalid storage for account number {i}!");
                }
            }

            if (UseBigStorageAccount)
            {
                var index = i % BigStorageAccountSlotCount;
                var storageAddress = GetStorageAddress(index);
                var expectedStorageValue = BigStorageAccountValues[index];
                var actualStorage = read.GetStorage(bigStorageAccount, storageAddress);

                if (actualStorage != expectedStorageValue)
                {
                    throw new InvalidOperationException($"Invalid storage for big storage account at index {i}!");
                }
            }
        }

        Console.WriteLine("Reading state of all of {0} accounts from the last block took {1}",
            counter, reading.Elapsed);

        Console.WriteLine("90th percentiles:");
        Write90Th(histograms.allocated, "new pages allocated");
        Write90Th(histograms.reused, "pages reused allocated");
        Write90Th(histograms.total, "total pages written");

        void ReportProgress(uint block, Stopwatch sw)
        {
            var secondsPerBlock = TimeSpan.FromTicks(sw.ElapsedTicks / LogEvery).TotalSeconds;
            var blocksPerSecond = 1 / secondsPerBlock;

            PrintRow(
                block.ToString(),
                $"{blocksPerSecond:F1} blocks/s",
                $"{db.ActualMegabytesOnDisk / 1024:F2}GB",
                $"{histograms.reused.GetValueAtPercentile(90)}",
                $"{histograms.allocated.GetValueAtPercentile(90)}",
                $"{histograms.total.GetValueAtPercentile(90)}");
        }
    }

    private const string Separator = " | ";
    private const int Padding = 15;

    private static void PrintHeader(params string[] values)
    {
        Console.Out.WriteLine(string.Join(Separator, values.Select(v => v.PadRight(Padding))));
    }

    private static void PrintRow(params string[] values)
    {
        Console.Out.WriteLine(string.Join(Separator, values.Select(v => v.PadLeft(Padding))));
    }

    private static Account GetAccountValue(int counter)
    {
        return new Account((UInt256)counter, (UInt256)counter);
    }

    private static UInt256 GetStorageValue(int counter) => (UInt256)counter + 100000;

    private static UInt256 GetBigAccountStorageValue(int counter) => (UInt256)counter + 123456;

    private static void Write90Th(HistogramBase histogram, string name)
    {
        Console.WriteLine($"   - {name} per block: {histogram.GetValueAtPercentile(0.9)}");
        histogram.Reset();
    }

    private static Keccak GetAccountKey(Span<byte> accountsBytes, int counter)
    {
        // do the rolling over account bytes, so each is different but they don't occupy that much memory
        // it's not de Bruijn, but it's as best as possible.

        Keccak key = default;
        accountsBytes.Slice(counter, Keccak.Size).CopyTo(key.BytesAsSpan);
        return key;
    }

    private static Keccak GetStorageAddress(int counter)
    {
        // do the rolling over account bytes, so each is different but they don't occupy that much memory
        // it's not de Bruijn, but it's as best as possible.
        Keccak key = default;

        BinaryPrimitives.WriteInt32LittleEndian(key.BytesAsSpan, counter);
        return key;
    }

    private static unsafe Span<byte> PrepareStableRandomSource()
    {
        Console.WriteLine("Preparing random accounts addresses...");
        var accounts = new Span<byte>(NativeMemory.Alloc((UIntPtr)RandomSampleSize), RandomSampleSize);
        new Random(RandomSeed).NextBytes(accounts);
        Console.WriteLine("Accounts prepared");
        return accounts;
    }
}<|MERGE_RESOLUTION|>--- conflicted
+++ resolved
@@ -22,11 +22,7 @@
 
     private const int NumberOfLogs = PersistentDb ? 20 : 10;
 
-<<<<<<< HEAD
-    private const long DbFileSize = 6 * Gb;
-=======
     private const long DbFileSize = PersistentDb ? 64 * Gb : 10 * Gb;
->>>>>>> bd03d823
     private const long Gb = 1024 * 1024 * 1024L;
 
     private const CommitOptions Commit = CommitOptions.DangerNoFlush;
