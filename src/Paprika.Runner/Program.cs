--- conflicted
+++ resolved
@@ -29,7 +29,6 @@
 
 public static class Program
 {
-<<<<<<< HEAD
     private static readonly Case InMemorySmall =
         new(50_000, 1000, 11 * Gb, false, TimeSpan.FromSeconds(5), false, false);
     private static readonly Case
@@ -38,38 +37,13 @@
         new(50_000, 1000, 11 * Gb, true, TimeSpan.FromSeconds(5), false, false);
     private static readonly Case DiskSmallFlushFile =
         new(50_000, 1000, 11 * Gb, true, TimeSpan.FromSeconds(5), true, false);
-=======
-    private const int BlockCount = PersistentDb ? 100_000 : 50_000;
->>>>>>> 2211caca
 
     private const int MaxReorgDepth = 64;
     private const int FinalizeEvery = 32;
 
     private const int RandomSeed = 17;
-
-<<<<<<< HEAD
     private const long Gb = 1024 * 1024 * 1024L;
-
-=======
-    private const int NumberOfLogs = PersistentDb ? 100 : 10;
-
-    private const long DbFileSize = PersistentDb ? 64 * Gb : 16 * Gb;
-    private const long Gb = 1024 * 1024 * 1024L;
-
-    private static readonly TimeSpan FlushEvery = TimeSpan.FromSeconds(10);
-
-    private const int LogEvery = BlockCount / NumberOfLogs;
-
-    private const bool PersistentDb = false;
-
-    /// <summary>
-    /// Whether perform a real FSYNC. Set to false, to make disk based tests faster.
-    /// </summary>
-    private const bool FlushToDisk = false;
-
->>>>>>> 2211caca
     private const int UseStorageEveryNAccounts = 10;
-    private const bool UseBigStorageAccount = false;
     private const int BigStorageAccountSlotCount = 1_000_000;
 
     public static async Task Main(String[] args)
