--- conflicted
+++ resolved
@@ -1072,7 +1072,7 @@
             _hash = null;
 
             var hash = GetHash(key);
-            AddToFilter(hash);
+            _filter.Add(hash);
 
             var k = key.WriteTo(stackalloc byte[key.MaxByteLength]);
             dict.Set(k, hash, payload, (byte)type);
@@ -1529,7 +1529,7 @@
             }
         }
 
-        public void Apply(IDataSetter batch)
+        public void Apply(IBatch batch)
         {
             if (_destroyed is { Count: > 0 })
             {
@@ -1539,36 +1539,7 @@
                 }
             }
 
-<<<<<<< HEAD
-            Apply(batch, _committed);
-        }
-
-        private void Apply(IDataSetter batch, PooledSpanDictionary dict)
-        {
-            var preCommit = _blockchain._preCommit;
-
-            var page = _blockchain._pool.Rent(false);
-            try
-            {
-                var span = page.Span;
-
-                foreach (var kvp in dict)
-                {
-                    if (kvp.Metadata == (byte)EntryType.Persistent)
-                    {
-                        Key.ReadFrom(kvp.Key, out var key);
-                        var data = preCommit == null ? kvp.Value : preCommit.InspectBeforeApply(key, kvp.Value, span);
-                        batch.SetRaw(key, data);
-                    }
-                }
-            }
-            finally
-            {
-                _blockchain._pool.Return(page);
-            }
-=======
             ApplyImpl(batch, _committed, _blockchain);
->>>>>>> d431a796
         }
 
         public override string ToString() =>
@@ -1606,8 +1577,7 @@
             Hash = stateRoot;
         }
 
-        public ReadOnlyState(Keccak stateRoot, ReadOnlyBatchCountingRefs batch, CommittedBlockState[] ancestors,
-            BitFilter? ancestorsFilter, BufferPool pool)
+        public ReadOnlyState(Keccak stateRoot, ReadOnlyBatchCountingRefs batch, CommittedBlockState[] ancestors, BitFilter ancestorsFilter, BufferPool pool)
         {
             _batch = batch;
             _ancestors = ancestors;
@@ -1672,8 +1642,7 @@
             {
                 var destroyedHash = CommittedBlockState.GetDestroyedHash(key);
 
-                if (_ancestorsFilter == null ||
-                    _ancestorsFilter.GetValueOrDefault().MayContainAny(keyHash, destroyedHash))
+                if (_ancestorsFilter == null || _ancestorsFilter.GetValueOrDefault().MayContainAny(keyHash, destroyedHash))
                 {
                     ushort depth = 1;
 
@@ -1856,7 +1825,6 @@
                 prefixes = Key.ReadFrom(prefixes, out var prefixToDelete);
                 batch.DeleteByPrefix(prefixToDelete);
             }
-
             _prefixesToDelete.ResetWrittenCount();
         }
 
@@ -2080,17 +2048,18 @@
     /// </summary>
     /// <param name="ancestors"></param>
     /// <returns></returns>
-    private BitFilter? CreateAncestorsFilter(CommittedBlockState[] ancestors)
-    {
-        if (ancestors.Length == 0)
-            return null;
-
+    private BitFilter CreateAncestorsFilter(CommittedBlockState[] ancestors)
+    {
         var filter = CreateBitFilter();
-        filter.OrWith(ancestors.Select(a => a.Filter).ToArray());
+        foreach (var ancestor in ancestors)
+        {
+            filter.OrWith(ancestor.Filter);
+        }
+
         return filter;
     }
 
-    private static void ApplyImpl(IBatch batch, PooledSpanDictionary dict, Blockchain blockchain)
+    private static void ApplyImpl(IDataSetter batch, PooledSpanDictionary dict, Blockchain blockchain)
     {
         var preCommit = blockchain._preCommit;
 
