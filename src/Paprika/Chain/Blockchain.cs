﻿using System.Collections.Concurrent;
using System.Diagnostics;
using System.Diagnostics.CodeAnalysis;
using System.Diagnostics.Metrics;
using System.Threading.Channels;
using Nethermind.Int256;
using Paprika.Crypto;
using Paprika.Data;
using Paprika.Store;
using Paprika.Utils;

namespace Paprika.Chain;

/// <summary>
/// The blockchain is the main component of Paprika, that can deal with latest, safe and finalized blocks.
///
/// For latest and safe, it uses a notion of block, that allows switching heads, querying from different heads etc.
/// For the finalized blocks, they are queued to a <see cref="Channel"/> that is consumed by a flushing mechanism
/// using the <see cref="PagedDb"/>.
/// </summary>
/// <remarks>
/// The current implementation assumes a single threaded access. For multi-threaded, some adjustments will be required.
/// The following should be covered:
/// 1. reading a state at a given time based on the root. Should never fail.
/// 2. TBD
/// </remarks>
public class Blockchain : IAsyncDisposable
{
    public static readonly Keccak GenesisHash = Keccak.Zero;

    // allocate 1024 pages (4MB) at once
    private readonly PagePool _pool = new(1024);

    // It's unlikely that there will be many blocks per number as it would require the network to be heavily fragmented. 
    private readonly ConcurrentDictionary<uint, Block[]> _blocksByNumber = new();
    private readonly ConcurrentDictionary<Keccak, Block> _blocksByHash = new();
    private readonly Channel<Block> _finalizedChannel;

    // metrics
    private readonly Meter _meter;
    private readonly Histogram<int> _flusherBlockPerS;
    private readonly Histogram<int> _flusherBlockApplicationInMs;
    private readonly Histogram<int> _flusherFlushInMs;
    private readonly MetricsExtensions.IAtomicIntGauge _flusherQueueCount;

    private readonly PagedDb _db;
    private readonly IPreCommitBehavior? _preCommit;
    private readonly TimeSpan _minFlushDelay;
    private readonly Action? _beforeMetricsDisposed;
    private readonly Task _flusher;

    private uint _lastFinalized;

    private static readonly TimeSpan DefaultFlushDelay = TimeSpan.FromSeconds(1);

<<<<<<< HEAD
    public Blockchain(PagedDb db, TimeSpan? minFlushDelay = null, int? finalizationQueueLimit = null,
        Action? beforeMetricsDisposed = null)
=======
    public Blockchain(PagedDb db, IPreCommitBehavior? preCommit = null, TimeSpan? minFlushDelay = null, int? finalizationQueueLimit = null, Action? beforeMetricsDisposed = null)
>>>>>>> 8f38acd1
    {
        _db = db;
        _preCommit = preCommit;
        _minFlushDelay = minFlushDelay ?? DefaultFlushDelay;
        _beforeMetricsDisposed = beforeMetricsDisposed;

        if (finalizationQueueLimit == null)
        {
            _finalizedChannel = Channel.CreateUnbounded<Block>(new UnboundedChannelOptions
            {
                SingleReader = true,
                SingleWriter = true,
            });
        }
        else
        {
            _finalizedChannel = Channel.CreateBounded<Block>(new BoundedChannelOptions(finalizationQueueLimit.Value)
            {
                SingleReader = true,
                SingleWriter = true,
                FullMode = BoundedChannelFullMode.Wait,
            });
        }

        var genesis = new Block(GenesisHash, new ReadOnlyBatchCountingRefs(db.BeginReadOnlyBatch()), GenesisHash, 0,
            this);

        _blocksByNumber[0] = new[] { genesis };
        _blocksByHash[GenesisHash] = genesis;

        _flusher = FlusherTask();

        // metrics
        _meter = new Meter("Paprika.Chain.Blockchain");

        _flusherBlockPerS = _meter.CreateHistogram<int>("Blocks stored / s", "Blocks/s",
            "The number of blocks stored by the flushing task in one second");
        _flusherBlockApplicationInMs = _meter.CreateHistogram<int>("Block data application in ms", "ms",
            "The amortized time it takes for one block to apply on PagedDb");
        _flusherFlushInMs = _meter.CreateHistogram<int>("Flush buffers in ms", "ms",
            "The time it took to synchronize the file");
        _flusherQueueCount = _meter.CreateAtomicObservableGauge("Flusher queue count", "Blocks",
            "The number of the blocks in the flush queue");
    }

    /// <summary>
    /// The flusher method run as a reader of the <see cref="_finalizedChannel"/>.
    /// </summary>
    private async Task FlusherTask()
    {
        var reader = _finalizedChannel.Reader;

        try
        {
            while (await reader.WaitToReadAsync())
            {
                var flushed = new List<uint>();
                uint flushedTo = 0;
                var timer = Stopwatch.StartNew();

                while (timer.Elapsed < _minFlushDelay && reader.TryRead(out var block))
                {
                    using var batch = _db.BeginNextBatch();

                    // apply
                    var application = Stopwatch.StartNew();

                    flushed.Add(block.BlockNumber);
                    flushedTo = block.BlockNumber;

                    batch.SetMetadata(block.BlockNumber, block.Hash);

                    block.Apply(batch);

                    application.Stop();
                    _flusherBlockApplicationInMs.Record((int)application.ElapsedMilliseconds);

                    // commit but no flush here, it's too heavy
                    await batch.Commit(CommitOptions.DangerNoFlush);
                }

                timer.Stop();

                // measure
                var count = flushed.Count;

                if (count == 0)
                {
                    // nothing
                    continue;
                }

                var flushWatch = Stopwatch.StartNew();
                _db.Flush();
                _flusherFlushInMs.Record((int)flushWatch.ElapsedMilliseconds);

                if (timer.ElapsedMilliseconds > 0)
                {
                    _flusherBlockPerS.Record((int)(count * 1000 / timer.ElapsedMilliseconds));
                }

                _flusherQueueCount.Subtract(count);

                // publish the reader to the blocks following up the flushed one
                var readOnlyBatch = new ReadOnlyBatchCountingRefs(_db.BeginReadOnlyBatch());
                if (_blocksByNumber.TryGetValue(flushedTo + 1, out var nextBlocksToFlushedOne) == false)
                {
                    throw new Exception("The blocks that is marked as finalized has no descendant. Is it possible?");
                }

                foreach (var block in nextBlocksToFlushedOne)
                {
                    // lease first to bump up the counter, then pass
                    readOnlyBatch.Lease();
                    block.SetParentReader(readOnlyBatch);
                }

                // clean the earliest blocks
                foreach (var flushedBlockNumber in flushed)
                {
                    if (_blocksByNumber.TryRemove(flushedBlockNumber, out var removed) == false)
                        throw new Exception($"Missing blocks at block number {flushedBlockNumber}");

                    foreach (var block in removed)
                    {
                        // remove by hash as well
                        _blocksByHash.TryRemove(block.Hash, out _);
                        block.Dispose();
                    }
                }
            }
        }
        catch (Exception e)
        {
            Console.WriteLine(e);
            throw;
        }
    }

    public IWorldState StartNew(Keccak parentKeccak, Keccak blockKeccak, uint blockNumber)
    {
        if (!_blocksByHash.TryGetValue(parentKeccak, out var parent))
            throw new Exception("The parent block must exist");

        // not added to dictionaries until Commit
        return new Block(parentKeccak, parent, blockKeccak, blockNumber, this);
    }

    public void Finalize(Keccak keccak)
    {
        // find the block to finalize
        if (_blocksByHash.TryGetValue(keccak, out var block) == false)
        {
            throw new Exception("Block that is marked as finalized is not present");
        }

        Debug.Assert(block.BlockNumber > _lastFinalized,
            "Block that is finalized should have a higher number than the last finalized");

        // gather all the blocks between last finalized and this.
        var count = block.BlockNumber - _lastFinalized;
        Stack<Block> finalized = new((int)count);
        for (var blockNumber = block.BlockNumber; blockNumber > _lastFinalized; blockNumber--)
        {
            // to finalize
            finalized.Push(block);

            if (block.TryGetParent(out block) == false)
            {
                // no next block, break
                break;
            }
        }

        // report count before actual writing to do no
        _flusherQueueCount.Add((int)count);

        var writer = _finalizedChannel.Writer;

        while (finalized.TryPop(out block))
        {
            if (writer.TryWrite(block) == false)
            {
                // hard spin wait on breaching the size
                SpinWait.SpinUntil(() => writer.TryWrite(block));
            }
        }

        _lastFinalized += count;
    }

    private class ReadOnlyBatchCountingRefs : RefCountingDisposable, IReadOnlyBatch
    {
        private readonly IReadOnlyBatch _batch;
        private const int LiveOnlyAsLongAsBlocksThatReferThisBatch = 0;

        public ReadOnlyBatchCountingRefs(IReadOnlyBatch batch) : base(LiveOnlyAsLongAsBlocksThatReferThisBatch)
        {
            _batch = batch;
            Metadata = batch.Metadata;
        }

        protected override void CleanUp() => _batch.Dispose();

        public Metadata Metadata { get; }

        public void Lease() => TryAcquireLease();

        public bool TryGet(in Key key, out ReadOnlySpan<byte> result)
        {
            if (!TryAcquireLease())
            {
                throw new Exception("Should be able to lease it!");
            }

            try
            {
                return _batch.TryGet(key, out result);
            }
            finally
            {
                Dispose();
            }
        }
    }

    /// <summary>
    /// Represents a block that is a result of ExecutionPayload, storing it in a in-memory trie
    /// </summary>
    private class Block : RefCountingDisposable, IWorldState, ICommit
    {
        public Keccak Hash { get; }
        public Keccak ParentHash { get; }
        public uint BlockNumber { get; }

        private readonly BloomFilter _bloom;

        private readonly Blockchain _blockchain;

        private readonly List<Page> _pages = new();
        private readonly List<InBlockMap> _maps = new();

        // one of: Block as the parent, or IReadOnlyBatch if flushed
        private RefCountingDisposable _previous;

        public Block(Keccak parentHash, RefCountingDisposable parent, Keccak hash, uint blockNumber,
            Blockchain blockchain)
        {
            _previous = parent;
            _blockchain = blockchain;

            Hash = hash;
            BlockNumber = blockNumber;
            ParentHash = parentHash;

            // rent pages for the bloom
            _bloom = new BloomFilter(Rent());

            parent.AcquireLease();
        }

        private Page Rent()
        {
            var page = Pool.Rent(true);
            _pages.Add(page);
            return page;
        }

        /// <summary>
        /// Commits the block to the block chain.
        /// </summary>
        public void Commit()
        {
            // acquires one more lease for this block as it is stored in the blockchain
            AcquireLease();

            // run pre-commit
            _blockchain._preCommit?.BeforeCommit(this);

            // set to blocks in number and in blocks by hash
            _blockchain._blocksByNumber.AddOrUpdate(BlockNumber,
                static (_, block) => new[] { block },
                static (_, existing, block) =>
                {
                    var array = existing;
                    Array.Resize(ref array, array.Length + 1);
                    array[^1] = block;
                    return array;
                }, this);

            _blockchain._blocksByHash.TryAdd(Hash, this);
        }

        private PagePool Pool => _blockchain._pool;

        public UInt256 GetStorage(in Keccak account, in Keccak address)
        {
            var bloom = BloomForStorageOperation(account, address);
            var key = Key.StorageCell(NibblePath.FromKey(account), address);

            using var owner = Get(bloom, key);

            // check the span emptiness
            if (owner.Span.IsEmpty)
                return default;

            Serializer.ReadStorageValue(owner.Span, out var value);
            return value;
        }

        public Account GetAccount(in Keccak account)
        {
            var bloom = BloomForAccountOperation(account);
            var key = Key.Account(NibblePath.FromKey(account));

            using var owner = Get(bloom, key);

            // check the span emptiness
            if (owner.Span.IsEmpty)
                return default;

            Serializer.ReadAccount(owner.Span, out var result);
            return result;
        }

        private static int BloomForStorageOperation(in Keccak key, in Keccak address) =>
            key.GetHashCode() ^ address.GetHashCode();

        private static int BloomForAccountOperation(in Keccak key) => key.GetHashCode();

        public void SetAccount(in Keccak key, in Account account)
        {
            _bloom.Set(BloomForAccountOperation(key));

            var path = NibblePath.FromKey(key);

            Span<byte> payload = stackalloc byte[Serializer.BalanceNonceMaxByteCount];
            payload = Serializer.WriteAccount(payload, account);

            Set(Key.Account(path), payload);
        }

        public void SetStorage(in Keccak key, in Keccak address, UInt256 value)
        {
            _bloom.Set(BloomForStorageOperation(key, address));

            var path = NibblePath.FromKey(key);

            Span<byte> payload = stackalloc byte[Serializer.StorageValueMaxByteCount];
            payload = Serializer.WriteStorageValue(payload, value);

            Set(Key.StorageCell(path, address), payload);
        }

        public bool TryGet(in Key key, out ReadOnlySpanOwner<byte> result) => throw new NotImplementedException("Not implemented yet");

        public void Set(in Key key, in ReadOnlySpan<byte> payload)
        {
            InBlockMap map;

            if (_maps.Count == 0)
            {
                map = new InBlockMap(Rent());
                _maps.Add(map);
            }
            else
            {
                map = _maps[^1];
            }

            if (map.TrySet(key, payload))
            {
                return;
            }

            // not enough space, allocate one more
            map = new InBlockMap(Rent());
            _maps.Add(map);

            map.TrySet(key, payload);
        }

        public IKeyEnumerator GetEnumerator() => throw new NotImplementedException("Not implemented yet");

        private ReadOnlySpanOwner<byte> Get(int bloom, in Key key)
        {
            if (TryAcquireLease() == false)
            {
                throw new ObjectDisposedException("This block has already been disposed");
            }

            var result = TryGet(bloom, key, out var succeeded);
            if (succeeded)
                return result;

            // slow path
            while (true)
            {
                result = TryGet(bloom, key, out succeeded);
                if (succeeded)
                    return result;

                Thread.Yield();
            }
        }

        /// <summary>
        /// A recursive search through the block and its parent until null is found at the end of the weekly referenced
        /// chain.
        /// </summary>
        [OptimizationOpportunity(OptimizationType.CPU,
            "If bloom filter was stored in-line in block, not rented, it could be used without leasing to check " +
            "whether the value is there. Less contention over lease for sure")]
        private ReadOnlySpanOwner<byte> TryGet(int bloom, in Key key, out bool succeeded)
        {
            // The lease of this is not needed.
            // The reason for that is that the caller did not .Dispose the reference held,
            // therefore the lease counter is up to date!

            if (_bloom.IsSet(bloom))
            {
                // go from last to youngest to find the recent value
                for (int i = _maps.Count - 1; i >= 0; i--)
                {
                    if (_maps[i].TryGet(key, out var span))
                    {
                        // return with owned lease
                        succeeded = true;
                        return new ReadOnlySpanOwner<byte>(span, this);
                    }
                }
            }

            // this asset should be no longer leased
            ReleaseLeaseOnce();

            // search the parent, either previous block or a readonly batch
            var previous = Volatile.Read(ref _previous);

            if (previous.TryAcquireLease() == false)
            {
                // the previous was not possible to get a lease, should return and retry
                succeeded = false;
                return default;
            }

            if (previous is Block block)
            {
                // return leased, how to ensure that the lease is right
                return block.TryGet(bloom, key, out succeeded);
            }

            if (previous is IReadOnlyBatch batch)
            {
                if (batch.TryGet(key, out var span))
                {
                    // return leased batch
                    succeeded = true;
                    return new ReadOnlySpanOwner<byte>(span, batch);
                }
            }

            throw new Exception($"The type of previous is not handled: {previous.GetType()}");
        }

        protected override void CleanUp()
        {
            // return all the pages
            foreach (var page in _pages)
            {
                Pool.Return(page);
            }

            // it's ok to go with null here
            var previous = Interlocked.Exchange(ref _previous!, null);
            previous.Dispose();
        }

        public void Apply(IBatch batch)
        {
            foreach (var map in _maps)
            {
                map.Apply(batch);
            }
        }

        // ReSharper disable once SuggestBaseTypeForParameter
        public void SetParentReader(ReadOnlyBatchCountingRefs readOnlyBatch)
        {
            AcquireLease();

            var previous = Interlocked.Exchange(ref _previous, readOnlyBatch);
            // dismiss the previous block
            ((Block)previous).Dispose();

            ReleaseLeaseOnce();
        }

        public bool TryGetParent([MaybeNullWhen(false)] out Block value)
        {
            var previous = Volatile.Read(ref _previous);
            if (previous is Block block)
            {
                value = block;
                return true;
            }

            value = null;
            return false;
        }
    }

    public async ValueTask DisposeAsync()
    {
        // mark writer as complete
        _finalizedChannel.Writer.Complete();

        // await the flushing task
        await _flusher;

        // dispose all memoized blocks to please the ref-counting
        foreach (var (_, block) in _blocksByHash)
        {
            block.Dispose();
        }

        _blocksByHash.Clear();
        _blocksByNumber.Clear();

        // once the flushing is done and blocks are disposed, dispose the pool
        _pool.Dispose();

        // dispose metrics, but flush them last time before unregistering
        _beforeMetricsDisposed?.Invoke();
        _meter.Dispose();
    }
}<|MERGE_RESOLUTION|>--- conflicted
+++ resolved
@@ -53,12 +53,7 @@
 
     private static readonly TimeSpan DefaultFlushDelay = TimeSpan.FromSeconds(1);
 
-<<<<<<< HEAD
-    public Blockchain(PagedDb db, TimeSpan? minFlushDelay = null, int? finalizationQueueLimit = null,
-        Action? beforeMetricsDisposed = null)
-=======
     public Blockchain(PagedDb db, IPreCommitBehavior? preCommit = null, TimeSpan? minFlushDelay = null, int? finalizationQueueLimit = null, Action? beforeMetricsDisposed = null)
->>>>>>> 8f38acd1
     {
         _db = db;
         _preCommit = preCommit;
