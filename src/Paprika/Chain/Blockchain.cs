using System.Buffers;
using System.CodeDom.Compiler;
using System.Diagnostics;
using System.Diagnostics.CodeAnalysis;
using System.Diagnostics.Metrics;
using System.Numerics;
using System.Runtime.CompilerServices;
using System.Runtime.InteropServices;
using System.Text;
using System.Threading.Channels;
using Paprika.Crypto;
using Paprika.Data;
using Paprika.Merkle;
using Paprika.RLP;
using Paprika.Store;
using Paprika.Utils;
using static Paprika.Merkle.NibbleSet;
using BitFilter = Paprika.Data.BitMapFilter<Paprika.Data.BitMapFilter.OfN>;

namespace Paprika.Chain;

/// <summary>
/// The blockchain is the main component of Paprika, that can deal with latest, safe and finalized blocks.
///
/// For latest and safe, it uses a notion of block, that allows switching heads, querying from different heads etc.
/// For the finalized blocks, they are queued to a <see cref="Channel"/> that is consumed by a flushing mechanism
/// using the <see cref="PagedDb"/>.
/// </summary>
public class Blockchain : IAsyncDisposable
{
    // allocate 1024 pages (4MB) at once
    private readonly BufferPool _pool;

    /// <summary>
    /// 512 kb gives 4 million buckets.
    /// </summary>
    private const int BitMapFilterSizePerBlock = 512 * 1024 / Page.PageSize;

    private readonly object _blockLock = new();
    private readonly Dictionary<uint, List<CommittedBlockState>> _blocksByNumber = new();
    private readonly Dictionary<Keccak, CommittedBlockState> _blocksByHash = new();

    private volatile ReadOnlyWorldStateAccessor? _accessor;
    //private volatile ReadOnlySyncWorldStateAccessor? _syncAccessor;

    // finalization
    private readonly Channel<CommittedBlockState> _finalizedChannel;
    private readonly Task _flusher;
    private readonly TimeSpan _minFlushDelay;
    private uint _lastFinalized;
    private static readonly TimeSpan DefaultFlushDelay = TimeSpan.FromSeconds(1);

    // metrics
    private readonly Meter _meter;
    private readonly Histogram<int> _flusherBlockPerS;
    private readonly Histogram<int> _flusherBlockApplicationInMs;
    private readonly Histogram<int> _flusherFlushInMs;
    private readonly Counter<long> _bloomMissedReads;
    private readonly Histogram<int> _cacheUsageState;
    private readonly Histogram<int> _cacheUsagePreCommit;
    private readonly MetricsExtensions.IAtomicIntGauge _flusherQueueCount;

    private readonly IDb _db;
    private readonly IPreCommitBehavior _preCommit;
    private readonly CacheBudget.Options _cacheBudgetStateAndStorage;
    private readonly CacheBudget.Options _cacheBudgetPreCommit;
    private readonly Action? _beforeMetricsDisposed;
    private bool _verify;

    public Blockchain(IDb db, IPreCommitBehavior preCommit, TimeSpan? minFlushDelay = null,
        CacheBudget.Options cacheBudgetStateAndStorage = default,
        CacheBudget.Options cacheBudgetPreCommit = default,
        int? finalizationQueueLimit = null, Action? beforeMetricsDisposed = null)
    {
        _db = db;
        _preCommit = preCommit;
        _cacheBudgetStateAndStorage = cacheBudgetStateAndStorage;
        _cacheBudgetPreCommit = cacheBudgetPreCommit;
        _minFlushDelay = minFlushDelay ?? DefaultFlushDelay;
        _beforeMetricsDisposed = beforeMetricsDisposed;

        _finalizedChannel = CreateChannel(finalizationQueueLimit);
        Debug.Assert(_finalizedChannel.Reader is { CanCount: true, CanPeek: true }, "Should be able to peek and count");

        _flusher = FlusherTask();

        // metrics
        _meter = new Meter("Paprika.Chain.Blockchain");

        _flusherBlockPerS = _meter.CreateHistogram<int>("Blocks stored / s", "Blocks/s",
            "The number of blocks stored by the flushing task in one second");
        _flusherBlockApplicationInMs = _meter.CreateHistogram<int>("Block data application in ms", "ms",
            "The amortized time it takes for one block to apply on PagedDb");
        _flusherFlushInMs = _meter.CreateHistogram<int>("FSYNC time", "ms",
            "The time it took to synchronize the file");
        _flusherQueueCount = _meter.CreateAtomicObservableGauge("Flusher queue size", "Blocks",
            "The number of the blocks in the flush queue");
        _bloomMissedReads = _meter.CreateCounter<long>("Bloom missed reads", "Reads",
            "Number of reads that passed bloom but missed in dictionary");
        _cacheUsageState = _meter.CreateHistogram<int>("State transient cache usage per commit", "%",
            "How much used was the transient cache");
        _cacheUsagePreCommit = _meter.CreateHistogram<int>("PreCommit transient cache usage per commit", "%",
            "How much used was the transient cache");

        // pool
        _pool = new(1024, true, _meter);

        using var batch = _db.BeginReadOnlyBatch();
        _lastFinalized = batch.Metadata.BlockNumber;
    }

    public void VerifyDbIntegrityOnCommit()
    {
        _verify = true;
    }

    private static Channel<CommittedBlockState> CreateChannel(int? finalizationQueueLimit)
    {
        if (finalizationQueueLimit == null)
        {
            return Channel.CreateUnbounded<CommittedBlockState>(new UnboundedChannelOptions
            {
                // Don't make the single reader to allow counting
                // SingleReader = true,
                SingleWriter = true,
            });
        }

        return Channel.CreateBounded<CommittedBlockState>(
            new BoundedChannelOptions(finalizationQueueLimit.Value)
            {
                SingleReader = true,
                SingleWriter = true,
                FullMode = BoundedChannelFullMode.Wait,
            });
    }

    /// <summary>
    /// The flusher method run as a reader of the <see cref="_finalizedChannel"/>.
    /// </summary>
    private async Task FlusherTask()
    {
        var reader = _finalizedChannel.Reader;

        try
        {
            while (await reader.WaitToReadAsync())
            {
                var flushed = new List<uint>();
                var timer = Stopwatch.StartNew();

                (uint _blocksByNumber, Keccak blockHash) last = default;

                while (timer.Elapsed < _minFlushDelay && reader.TryRead(out var block))
                {
                    last = (block.BlockNumber, block.Hash);

                    using var batch = _db.BeginNextBatch();

                    if (_verify)
                    {
                        batch.VerifyDbPagesOnCommit();
                    }

                    // apply
                    var application = Stopwatch.StartNew();

                    flushed.Add(block.BlockNumber);

                    var flushedTo = block.BlockNumber;

                    batch.SetMetadata(block.BlockNumber, block.Hash);

                    block.Apply(batch);

                    // only for debugging if needed
                    //block.Assert(batch);

                    application.Stop();
                    _flusherBlockApplicationInMs.Record((int)application.ElapsedMilliseconds);

                    // If there's something in the queue, don't flush. Flush here only where there's nothing to read from the reader.
                    var readerCount = reader.Count;

                    _flusherQueueCount.Set(readerCount);

                    var noMoreBlocksToApply = readerCount == 0;

                    // Commit, but flush only if there's nothing more to apply.
                    // If there are more blocks, leave it to the external _db.Flush() called outside of this loop.
                    await batch.Commit(noMoreBlocksToApply
                            ? CommitOptions.FlushDataOnly
                            : CommitOptions.DangerNoFlush);

                    // inform blocks about flushing
                    lock (_blockLock)
                    {
                        if (!_blocksByNumber.TryGetValue(flushedTo, out var removedBlocks))
                        {
                            ThrowMissingBlocks(flushedTo);
                        }

                        var cloned = removedBlocks.ToArray();

                        _accessor?.OnCommitToDatabase(block, cloned);

                        foreach (var removedBlock in cloned)
                        {
                            // dispose one to allow leases to do the count
                            removedBlock.Dispose();
                        }
                    }
                }

                timer.Stop();

                // measure
                var count = flushed.Count;

                if (count == 0)
                {
                    // nothing
                    continue;
                }

                var flushWatch = Stopwatch.StartNew();

                _db.Flush();

                _flusherFlushInMs.Record((int)flushWatch.ElapsedMilliseconds);

                Flushed?.Invoke(this, last);

                if (timer.ElapsedMilliseconds > 0)
                {
                    _flusherBlockPerS.Record((int)(count * 1000 / timer.ElapsedMilliseconds));
                }
            }
        }
        catch (Exception e)
        {
            FlusherFailure?.Invoke(this, e);
            Console.WriteLine(e);
            throw;
        }

        [DoesNotReturn]
        [StackTraceHidden]
        static void ThrowMissingBlocks(uint flushedTo)
        {
            throw new Exception($"Missing blocks at block number {flushedTo}");
        }
    }

    /// <summary>
    /// Announces the last block number that was flushed to disk.
    /// </summary>
    public event EventHandler<(uint blockNumber, Keccak blockHash)> Flushed;

    /// <summary>
    /// The flusher failed.
    /// </summary>
    public event EventHandler<Exception> FlusherFailure;

    private void Add(CommittedBlockState state)
    {
        // allocate before lock
        var list = new List<CommittedBlockState> { state };

        lock (_blockLock)
        {
            if (_blocksByHash.TryGetValue(state.Hash, out var committed))
            {
                if (committed.BlockNumber == state.BlockNumber)
                {
                    // There is an already existing state at the same block number.
                    // Just accept it and dispose the added.
                    state.MakeDiscardable();

                    state.Dispose();
                    return;
                }
            }

            // blocks by number first
            ref var blocks =
                ref CollectionsMarshal.GetValueRefOrAddDefault(_blocksByNumber, state.BlockNumber, out var exists);

            if (exists == false)
            {
                blocks = list;
            }
            else
            {
                blocks!.Add(state);
            }

            // blocks by hash
            _blocksByHash.Add(state.Hash, state);

            _accessor?.OnCommitToBlockchain(state.Hash);
        }
    }

    private void Remove(CommittedBlockState blockState)
    {
        lock (_blockLock)
        {
            // blocks by number, use remove first as usually it should be the case
            if (!_blocksByNumber.Remove(blockState.BlockNumber, out var blocks))
            {
                ThrowBlocksNotFound(blockState);
                return;
            }

            blocks.Remove(blockState);
            if (blocks.Count > 0)
            {
                // re-add only if not empty
                _blocksByNumber.Add(blockState.BlockNumber, blocks);
            }

            // blocks by hash
            _blocksByHash.Remove(blockState.Hash);
        }

        [DoesNotReturn]
        [StackTraceHidden]
        static void ThrowBlocksNotFound(CommittedBlockState blockState)
        {
            throw new Exception($"Blocks @ {blockState.BlockNumber} should not be empty");
        }
    }

    public IWorldState StartNew(Keccak parentKeccak)
    {
        var (batch, ancestors) = BuildBlockDataDependencies(parentKeccak);
        return new BlockState(parentKeccak, batch, ancestors, this);
    }

    public IRawState StartRaw()
    {
        return new RawState(this, _db);
    }

    public IRawState StartRaw(Keccak parentHash)
    {
        return new RawState(this, _db, parentHash);
    }

    public IReadOnlyWorldState StartReadOnly(Keccak keccak)
    {
        var (batch, ancestors) = BuildBlockDataDependencies(keccak);
        var filter = CreateAncestorsFilter(ancestors);

        return new ReadOnlyState(keccak, new ReadOnlyBatchCountingRefs(batch), ancestors, filter, _pool);
    }

    public static IReadOnlyWorldState StartReadOnlyLatestFromDb(IDb db)
    {
        var batch = db.BeginReadOnlyBatch($"Blockchain dependency LATEST");
        return new ReadOnlyState(batch.Metadata.StateHash, new ReadOnlyBatchCountingRefs(batch), []);
    }

    public IReadOnlyWorldState StartReadOnlyLatestFromDb() => StartReadOnlyLatestFromDb(_db);

    private (IReadOnlyBatch batch, CommittedBlockState[] ancestors) BuildBlockDataDependencies(Keccak parentKeccak)
    {
        parentKeccak = Normalize(parentKeccak);

        if (parentKeccak == Keccak.Zero)
        {
            return (EmptyReadOnlyBatch.Instance, []);
        }

        lock (_blockLock)
        {
            // the most recent finalized batch
            var batch = _db.BeginReadOnlyBatchOrLatest(parentKeccak, "Blockchain dependency");

            // batch matches the parent, return
            try
            {
                var ancestors = FindAncestors(parentKeccak, batch);
                return (batch, ancestors);
            }
            catch
            {
                batch.Dispose();
                throw;
            }
        }
    }

    private CommittedBlockState[] FindAncestors(in Keccak keccak, IReadOnlyBatch batch)
    {
        if (batch.Metadata.StateHash == keccak)
        {
            return [];
        }

        var parent = keccak;

        // no match, find chain
        var ancestors = new List<CommittedBlockState>();
        while (batch.Metadata.StateHash != parent)
        {
            if (_blocksByHash.TryGetValue(parent, out var ancestor) == false)
            {
                ThrowParentStateNotFound(parent);
            }

            ancestor.AcquireLease(); // lease it!
            ancestors.Add(ancestor);
            parent = Normalize(ancestor.ParentHash);
        }

        return ancestors.ToArray();

        [DoesNotReturn]
        [StackTraceHidden]
        static void ThrowParentStateNotFound(in Keccak parentKeccak)
        {
            throw new Exception(
                $"Failed to build dependencies. Parent state with hash {parentKeccak} was not found");
        }
    }

    private static Keccak Normalize(in Keccak keccak)
    {
        // pages are zeroed before, return zero on empty tree
        return keccak == Keccak.EmptyTreeHash ? Keccak.Zero : keccak;
    }

    public void ForceFlush()
    {
        _db.ForceFlush();
    }

    public void Finalize(Keccak keccak)
    {
        Stack<CommittedBlockState> finalized;
        uint count;

        // gather all the blocks to finalize
        lock (_blockLock)
        {
            if (_blocksByHash.TryGetValue(keccak, out var block) == false)
            {
                ThrowFinalizedBlockMissing();
            }

            Debug.Assert(block.BlockNumber > _lastFinalized,
                "Block that is finalized should have a higher number than the last finalized");

            // gather all the blocks between last finalized and this.

            count = block.BlockNumber - _lastFinalized;

            finalized = new((int)count);
            for (var blockNumber = block.BlockNumber; blockNumber > _lastFinalized; blockNumber--)
            {
                // no need to acquire lease here, the block is already leased for the blockchain before Add(block)
                finalized.Push(block);
                if (_blocksByHash.TryGetValue(block.ParentHash, out block) == false)
                {
                    break;
                }
            }

            _lastFinalized += count;
        }

        // push them!
        var writer = _finalizedChannel.Writer;

        while (finalized.TryPop(out var block))
        {
            if (writer.TryWrite(block) == false)
            {
                // hard spin wait on breaching the size
                SpinWait.SpinUntil(() => writer.TryWrite(block));
            }
        }

        [DoesNotReturn]
        [StackTraceHidden]
        static void ThrowFinalizedBlockMissing()
        {
            throw new Exception("Block that is marked as finalized is not present");
        }
    }

    private BitFilter CreateBitFilter() => BitMapFilter.CreateOfN(_pool, BitMapFilterSizePerBlock);

    /// <summary>
    /// Represents a block that is a result of ExecutionPayload.
    /// </summary>
    private class BlockState : RefCountingDisposable, IWorldState, ICommit, IProvideDescription, IStateStats, IReadOnlyWorldState
    {
        /// <summary>
        /// A simple set filter to assert whether the given key was set in a given block, used to speed up getting the keys.
        /// </summary>
        private readonly BitFilter _filter;

        private readonly Dictionary<Keccak, int>? _stats;

        /// <summary>
        /// Stores information about contracts that should have their previous incarnations destroyed.
        /// </summary>
        private HashSet<Keccak>? _destroyed;

        private readonly ReadOnlyBatchCountingRefs _batch;
        private readonly CommittedBlockState[] _ancestors;
        private readonly BitFilter _ancestorsFilter;

        private readonly Blockchain _blockchain;

        /// <summary>
        /// The maps mapping accounts information, written in this block.
        /// </summary>
        private PooledSpanDictionary _state = null!;

        /// <summary>
        /// The maps mapping storage information, written in this block.
        /// </summary>
        private PooledSpanDictionary _storage = null!;

        /// <summary>
        /// The values set the <see cref="IPreCommitBehavior"/> during the <see cref="ICommit.Visit"/> invocation.
        /// It's both storage & state as it's metadata for the pre-commit behavior.
        /// </summary>
        private PooledSpanDictionary _preCommit = null!;

        private PreCommitPrefetcher? _prefetcher;

        private readonly DelayedMetrics.DelayedCounter<long, DelayedMetrics.LongIncrement> _xorMissed;
        private readonly CacheBudget _cacheBudgetStorageAndStage;
        private readonly CacheBudget _cacheBudgetPreCommit;

        private Keccak? _hash;

        private int _dbReads;

        public BlockState(Keccak parentStateRoot, IReadOnlyBatch batch, CommittedBlockState[] ancestors,
            Blockchain blockchain)
        {
            _batch = new ReadOnlyBatchCountingRefs(batch);

            _ancestors = ancestors;

            // ancestors filter
            _ancestorsFilter = blockchain.CreateAncestorsFilter(ancestors);
            _blockchain = blockchain;

            ParentHash = parentStateRoot;

            _filter = _blockchain.CreateBitFilter();
            _destroyed = null;
            _stats = new Dictionary<Keccak, int>();

            _hash = ParentHash;

            _cacheBudgetStorageAndStage = blockchain._cacheBudgetStateAndStorage.Build();
            _cacheBudgetPreCommit = blockchain._cacheBudgetPreCommit.Build();

            _xorMissed = _blockchain._bloomMissedReads.Delay();

            CreateDictionaries();
        }

        private void CreateDictionaries()
        {
            CreateDict(ref _state, Pool);
            CreateDict(ref _storage, Pool);
            CreateDict(ref _preCommit, Pool);
            return;

            // as pre-commit can use parallelism, make the pooled dictionaries concurrent friendly:
            // 1. make the dictionary preserve once written values, which means that it can repeatedly read and set without worrying of ordering operations
            // 2. set dictionary so that it allows concurrent readers
            static void CreateDict(ref PooledSpanDictionary dict, BufferPool pool)
            {
                // ReSharper disable once ConditionIsAlwaysTrueOrFalseAccordingToNullableAPIContract
                // ReSharper disable once UseNullPropagation
                if (dict != null)
                {
                    // dispose previous
                    dict.Dispose();
                }

                dict = new PooledSpanDictionary(pool, true);
            }
        }

        public Keccak ParentHash { get; }

        /// <summary>
        /// Commits the block to the blockchain.
        /// </summary>
        public Keccak Commit(uint blockNumber)
        {
            var committed = CommitImpl(blockNumber, false);

            ReportCacheUsage(_blockchain._cacheBudgetStateAndStorage, _cacheBudgetStorageAndStage,
                _blockchain._cacheUsageState);
            ReportCacheUsage(_blockchain._cacheBudgetPreCommit, _cacheBudgetPreCommit,
                _blockchain._cacheUsagePreCommit);

            if (committed != null)
            {
                _blockchain.Add(committed);
            }

            return Hash;
        }

        /// <summary>
        /// Reports the given cache usage.
        /// </summary>
        private static void ReportCacheUsage(in CacheBudget.Options budget, CacheBudget actual, Histogram<int> reportTo)
        {
            var total = budget.EntriesPerBlock;
            if (total <= 0)
            {
                // disabled, nothing to report
                return;
            }

            var percentageLeft = (double)actual.BudgetLeft / total * 100;
            var percentageUsed = 100 - percentageLeft;

            reportTo.Record((int)percentageUsed);
        }

        private CommittedBlockState? CommitImpl(uint blockNumber, bool raw)
        {
            _prefetcher?.BlockFurtherPrefetching();

            //TODO - solve differently
            //allow raw state to not re-calculate root hash
            //performance killer for storage ranges sync
            if (!raw)
                EnsureHash();
            else
                _hash ??= Keccak.EmptyTreeHash;

            var hash = _hash!.Value;

            if (hash == ParentHash)
            {
                if (hash == Keccak.EmptyTreeHash)
                {
                    return null;
                }
<<<<<<< HEAD
                else if (!raw)
                {
                    //TODO - cannot process genesis block with throwing the exception
                    //ThrowSameState();
                    earlyReturn = true;
                }
            }
=======
>>>>>>> 57a8ff4b

                ThrowSameState();
            }

            BlockNumber = blockNumber;

            var filter = _blockchain.CreateBitFilter();

            // clean no longer used fields
            var data = new PooledSpanDictionary(Pool, false);

            // use append for faster copies as state and storage won't overwrite each other
            _state.CopyTo(data, OmitUseOnce, filter, true);
            _storage.CopyTo(data, OmitUseOnce, filter, true);

            // TODO: apply InspectBeforeApply here to reduce memory usage?
            _preCommit.CopyTo(data, OmitUseOnce, filter);

            // Creation acquires the lease
            return new CommittedBlockState(filter, _destroyed, _blockchain, data, hash,
                ParentHash,
                blockNumber, raw);

            [DoesNotReturn]
            [StackTraceHidden]
            static void ThrowSameState()
            {
                throw new Exception("The same state as the parent is not handled now");
            }
        }

        /// <summary>
        /// Filters out entries that are of type <see cref="EntryType.UseOnce"/> as they should be used once only.
        /// </summary>
        private static bool OmitUseOnce(byte metadata) => (metadata != (int)EntryType.UseOnce && metadata != (int)EntryType.Proof);

        /// <summary>
        /// Applies this state directly on the <see cref="IBatch"/>
        /// without creating an in-memory representation of the committed state.
        /// </summary>
        public void ApplyRaw(IBatch batch)
        {
            _prefetcher?.BlockFurtherPrefetching();

            EnsureHash();

            var hash = _hash!.Value;

            var earlyReturn = false;

            if (hash == ParentHash)
            {
                if (hash == Keccak.EmptyTreeHash)
                {
                    earlyReturn = true;
                }
            }

            if (earlyReturn)
            {
                return;
            }

            ApplyImpl(batch, _state, _blockchain);
            ApplyImpl(batch, _storage, _blockchain);
            ApplyImpl(batch, _preCommit, _blockchain);
        }

        public void Reset()
        {
            _hash = ParentHash;
            _filter.Clear();
            _destroyed = null;

            CreateDictionaries();
        }

        IStateStats IWorldState.Stats => this;

        public IPreCommitPrefetcher? OpenPrefetcher()
        {
            if (_prefetcher != null)
            {
                throw new Exception("Prefetching already started");
            }

            if (_blockchain._preCommit.CanPrefetch)
            {
                return _prefetcher = new PreCommitPrefetcher(_preCommit, this);
            }

            return null;
        }

        private class PreCommitPrefetcher(PooledSpanDictionary cache, BlockState parent)
            : IDisposable, IPreCommitPrefetcher, IPrefetcherContext
        {
            private bool _prefetchPossible = true;

            private readonly HashSet<int> _prefetched = new();
            private readonly HashSet<ulong> _cached = new();

            public bool CanPrefetchFurther => Volatile.Read(ref _prefetchPossible);

            public void PrefetchAccount(in Keccak account)
            {
                if (CanPrefetchFurther == false)
                    return;

                var accountHash = account.GetHashCode();

                lock (cache)
                {
                    if (_prefetchPossible == false)
                    {
                        return;
                    }

                    if (_prefetched.Add(accountHash))
                    {
                        parent._blockchain._preCommit.Prefetch(account, this);
                    }
                }
            }

            public void PrefetchStorage(in Keccak account, in Keccak storage)
            {
                if (CanPrefetchFurther == false)
                    return;

                var accountHash = account.GetHashCode();
                var storageHash = storage.GetHashCode();
                var storageCombined = accountHash ^ storageHash;

                lock (cache)
                {
                    if (_prefetchPossible == false)
                    {
                        return;
                    }

                    if (_prefetched.Add(accountHash))
                    {
                        // prefetch account
                        parent._blockchain._preCommit.Prefetch(account, this);
                    }

                    if (_prefetched.Add(storageCombined))
                    {
                        // prefetch account
                        parent._blockchain._preCommit.Prefetch(account, storage, this);
                    }
                }
            }

            public void BlockFurtherPrefetching()
            {
                lock (cache)
                {
                    _prefetchPossible = false;
                }

                foreach (var key in _cached)
                {
                    parent._filter.Add(key);
                }
            }

            [SkipLocalsInit]
            public ReadOnlySpanOwnerWithMetadata<byte> Get(scoped in Key key)
            {
                var hash = GetHash(key);
                var keyWritten = key.WriteTo(stackalloc byte[key.MaxByteLength]);

                if (_cached.Contains(hash) && cache.TryGet(keyWritten, hash, out var data))
                {
                    // No ownership needed, it's all local here
                    var owner = new ReadOnlySpanOwner<byte>(data, null);
                    return new ReadOnlySpanOwnerWithMetadata<byte>(owner, 0);
                }

                return parent.TryGetAncestors(key, keyWritten, hash);
            }

            [SkipLocalsInit]
            public void Set(in Key key, in ReadOnlySpan<byte> payload, EntryType type)
            {
                var hash = GetHash(key);

                _cached.Add(hash);

                var k = key.WriteTo(stackalloc byte[key.MaxByteLength]);
                cache.Set(k, hash, payload, (byte)type);
            }

            public void Dispose()
            {
            }
        }

        public uint BlockNumber { get; private set; }

        public Keccak Hash
        {
            get
            {
                EnsureHash();
                return _hash!.Value;
            }
        }

        private void EnsureHash()
        {
            if (_hash == null)
            {
                _hash = _blockchain._preCommit.BeforeCommit(this, _cacheBudgetPreCommit);
            }
        }

        /// <summary>
        /// Run merkle behaviour for storage tries only
        /// </summary>
        public void RecalculateStorageTries()
        {
            ((ComputeMerkleBehavior)_blockchain._preCommit).RecalculateStorageTries(this, _cacheBudgetPreCommit);
        }

        public Keccak RecalculateStorageTrie(Keccak account)
        {
            return ((ComputeMerkleBehavior)_blockchain._preCommit).RecalculateStorageTrie(this, account, _cacheBudgetPreCommit);
        }

        private BufferPool Pool => _blockchain._pool;

        [SkipLocalsInit]
        public void DestroyAccount(in Keccak address)
        {
            _hash = null;

            var searched = NibblePath.FromKey(address);

            var account = Key.Account(address);

            // set account to empty first
            _state.Set(account.WriteTo(stackalloc byte[account.MaxByteLength]), GetHash(account),
                ReadOnlySpan<byte>.Empty, (byte)EntryType.Persistent);

            Destroy(searched, _storage);
            Destroy(searched, _preCommit);

            _stats![address] = 0;

            _destroyed ??= new HashSet<Keccak>();
            _destroyed.Add(address);

            _blockchain._preCommit.OnAccountDestroyed(address, this);

            return;

            static void Destroy(NibblePath searched, PooledSpanDictionary dict)
            {
                foreach (var kvp in dict)
                {
                    Key.ReadFrom(kvp.Key, out var key);
                    if (key.Path.Equals(searched))
                    {
                        kvp.Destroy();
                    }
                }
            }
        }

        public Span<byte> GetStorage(in Keccak address, in Keccak storage, Span<byte> destination)
        {
            var key = Key.StorageCell(NibblePath.FromKey(address), storage);

            using var owner = Get(key);

            TryCache(key, owner, _storage);

            // check the span emptiness
            var data = owner.Span;
            if (data.IsEmpty)
                return Span<byte>.Empty;

            data.CopyTo(destination);
            return destination.Slice(0, data.Length);
        }

        /// <summary>
        /// Decides to whether put the value in a transient cache or in a persistent cache to speed
        /// up queries in next executions.
        /// </summary>
        /// <param name="key"></param>
        /// <param name="owner"></param>
        /// <param name="dict"></param>
        /// <exception cref="NotImplementedException"></exception>
        private void TryCache(in Key key, in ReadOnlySpanOwnerWithMetadata<byte> owner, PooledSpanDictionary dict)
        {
            if (_cacheBudgetStorageAndStage.ShouldCache(owner))
            {
                SetImpl(key, owner.Span, EntryType.Cached, dict);
            }
        }

        public Account GetAccount(in Keccak address)
        {
            var key = Key.Account(NibblePath.FromKey(address));

            using var owner = Get(key);

            TryCache(key, owner, _state);

            // check the span emptiness
            if (owner.Span.IsEmpty)
                return new Account(0, 0);

            Account.ReadFrom(owner.Span, out var result);
            return result;
        }

        [SkipLocalsInit]
        public void SetAccount(in Keccak address, in Account account, bool newAccountHint = false)
        {
            var payload = account.WriteTo(stackalloc byte[Account.MaxByteCount]);
            SetAccountRaw(address, payload, newAccountHint);
        }

        public void SetAccountRaw(in Keccak address, Span<byte> payload, bool newAccountHint)
        {
            var path = NibblePath.FromKey(address);
            var key = Key.Account(path);

            SetImpl(key, payload, EntryType.Persistent, _state);

            if (newAccountHint)
            {
                _blockchain._preCommit.OnNewAccountCreated(address, this);
            }

            _stats!.RegisterSetAccount(address);
        }

        public void SetKeyForProof(in Key key, Span<byte> payLoad)
        {
            SetImpl(key, payLoad, EntryType.Proof, key.Type == DataType.Account ? _state : _storage);
        }

        public void RemoveMerkle(in Key key)
        {
            //Remove without marking hash dirty - dangerous!

            var hash = GetHash(key);
            _filter.Add(hash);

            var k = key.WriteTo(stackalloc byte[key.MaxByteLength]);
            _preCommit.Set(k, hash, Span<byte>.Empty, (byte)EntryType.Persistent);
        }

        public void SetStorage(in Keccak address, in Keccak storage, ReadOnlySpan<byte> value)
        {
            var path = NibblePath.FromKey(address);
            var key = Key.StorageCell(path, storage);

            SetImpl(key, value, EntryType.Persistent, _storage);

            _stats!.RegisterSetStorageAccount(address);
        }

        [SkipLocalsInit]
        private void SetImpl(in Key key, in ReadOnlySpan<byte> payload, EntryType type, PooledSpanDictionary dict)
        {
            // clean precalculated hash
            _hash = null;

            var hash = GetHash(key);
            _filter.Add(hash);

            var k = key.WriteTo(stackalloc byte[key.MaxByteLength]);
            dict.Set(k, hash, payload, (byte)type);
        }

        private void SetImpl(in Key key, in ReadOnlySpan<byte> payload0, in ReadOnlySpan<byte> payload1,
            EntryType type,
            PooledSpanDictionary dict)
        {
            // clean precalculated hash
            _hash = null;

            var hash = GetHash(key);
            _filter.Add(hash);

            var k = key.WriteTo(stackalloc byte[key.MaxByteLength]);

            dict.Set(k, hash, payload0, payload1, (byte)type);
        }

        ReadOnlySpanOwnerWithMetadata<byte> ICommit.Get(scoped in Key key) => Get(key);

        void ICommit.Set(in Key key, in ReadOnlySpan<byte> payload, EntryType type) =>
            SetImpl(key, payload, type, _preCommit);

        void ICommit.Set(in Key key, in ReadOnlySpan<byte> payload0, in ReadOnlySpan<byte> payload1, EntryType type) =>
            SetImpl(key, payload0, payload1, type, _preCommit);

        public string Describe(Key.Predicate? predicate = null)
        {
            var writer = new StringWriter();
            var indented = new IndentedTextWriter(writer);
            indented.Indent = 1;

            writer.WriteLine("State:");
            _state.Describe(indented, predicate);

            writer.WriteLine("Storage:");
            _storage.Describe(indented, predicate);

            writer.WriteLine("PreCommit:");
            _preCommit.Describe(indented, predicate);

            return writer.ToString();
        }

        void ICommit.Visit(CommitAction action, TrieType type)
        {
            var dict = type == TrieType.State ? _state : _storage;

            foreach (var kvp in dict)
            {
                if (kvp.Metadata == (byte)EntryType.Persistent || kvp.Metadata == (byte)EntryType.Proof)
                {
                    Key.ReadFrom(kvp.Key, out var key);
                    action(key, kvp.Value);
                }
            }
        }

        /// <summary>
        /// Just for tests - accept visitor method to traverse the merkle trie
        /// </summary>
        /// <param name="visitor"></param>
        /// <param name="path"></param>
        /// <param name="context"></param>
        public void Accept(IBlockstateVisitor visitor, NibblePath path, BlockstateVisitorContext context)
        {
            var key = Key.Merkle(path);

            // Query for the node
            using var owner = context.Commit.Get(key);
            if (owner.IsEmpty)
            {
                return;
            }

            // read the existing one
            var leftover = Node.ReadFrom(out var type, out var leaf, out var ext, out var branch, owner.Span);
            switch (type)
            {
                case Node.Type.Leaf:
                    {
                        var keccak = context.IsStorage
                            ? ((ComputeMerkleBehavior)_blockchain._preCommit).GetStorageHash(this, context.AccountHash, path, false)
                            : ((ComputeMerkleBehavior)_blockchain._preCommit).GetHash(path, this, false);

                        visitor.VisitLeaf(path, keccak, leaf.Path, context, this);

                        if (!context.IsStorage)
                        {
                            var full = path.Append(leaf.Path, stackalloc byte[NibblePath.MaxLengthValue * 2 + 1]);
                            using var leadDataOwner = context.Commit.Get(Key.Account(full));
                            Account.ReadFrom(leadDataOwner.Span, out Account account);

                            if (account.StorageRootHash != Keccak.EmptyTreeHash)
                            {
                                var prefixed = new ComputeMerkleBehavior.PrefixingCommit(this);
                                prefixed.SetPrefix(full);
                                BlockstateVisitorContext storageContext = new BlockstateVisitorContext(prefixed);
                                storageContext.Level = context.Level + 1;
                                storageContext.IsStorage = true;
                                storageContext.AccountHash = full.UnsafeAsKeccak;
                                Accept(visitor, NibblePath.Empty, storageContext);
                            }
                        }

                        return;
                    }
                case Node.Type.Extension:
                    {
                        var keccak = context.IsStorage
                            ? ((ComputeMerkleBehavior)_blockchain._preCommit).GetStorageHash(this, context.AccountHash, path, false)
                            : ((ComputeMerkleBehavior)_blockchain._preCommit).GetHash(path, this, false);

                        visitor.VisitExtension(path, keccak, ext, context, this);

                        context.Level++;
                        context.BranchChildIndex = null;
                        NibblePath childPath = path.Append(ext.Path, stackalloc byte[NibblePath.MaxLengthValue * 2 + 1]);
                        Accept(visitor, childPath, context);
                        context.Level--;
                        return;
                    }
                case Node.Type.Branch:
                    {
                        var keccak = context.IsStorage
                            ? ((ComputeMerkleBehavior)_blockchain._preCommit).GetStorageHash(this, context.AccountHash, path, false)
                            : ((ComputeMerkleBehavior)_blockchain._preCommit).GetHash(path, this, false);

                        visitor.VisitBranch(path, keccak, context, this);

                        context.Level++;
                        Span<byte> workingSpan = stackalloc byte[NibblePath.MaxLengthValue * 2 + 1];
                        Span<byte> rlpMemoization = stackalloc byte[RlpMemo.Size];
                        for (byte i = 0; i < NibbleSet.NibbleCount; i++)
                        {
                            if (branch.Children[i])
                            {
                                context.BranchChildIndex = i;
                                NibblePath childPath = path.AppendNibble(i, workingSpan);

                                if (childPath.Length == NibblePath.KeccakNibbleCount)
                                {
                                    RlpMemo memo = RlpMemo.Decompress(leftover, branch.Children, rlpMemoization);
                                    KeccakOrRlp childKeccakOrRlp = Keccak.Zero;
                                    if (memo.TryGetKeccak(i, out var keccakSpan))
                                    {
                                        childKeccakOrRlp = new Keccak(keccakSpan);
                                    }
                                    else
                                    {
                                        var spanOwner = context.Commit.Get(Key.Raw(childPath, context.IsStorage ? DataType.StorageCell : DataType.Account, NibblePath.Empty));
                                        if (!spanOwner.IsEmpty)
                                            KeccakOrRlp.FromSpan(spanOwner.Span, out childKeccakOrRlp);
                                    }
                                    visitor.VisitLeaf(childPath, childKeccakOrRlp, NibblePath.Empty, context, this);
                                    continue;
                                }

                                Accept(visitor, childPath, context);
                            }
                        }

                        context.Level--;
                        return;
                    }
                default:
                    return;
            }
        }

        IChildCommit ICommit.GetChild() => new ChildCommit(Pool, this);

        public IReadOnlyDictionary<Keccak, int> Stats => _stats!;

        class ChildCommit(BufferPool pool, ICommit parent) : RefCountingDisposable, IChildCommit
        {
            private readonly PooledSpanDictionary _dict = new(pool, true);

            [SkipLocalsInit]
            public ReadOnlySpanOwnerWithMetadata<byte> Get(scoped in Key key)
            {
                var hash = GetHash(key);
                var keyWritten = key.WriteTo(stackalloc byte[key.MaxByteLength]);

                if (_dict.TryGet(keyWritten, hash, out var result))
                {
                    AcquireLease();
                    return new ReadOnlySpanOwnerWithMetadata<byte>(new ReadOnlySpanOwner<byte>(result, this), 0);
                }

                // Don't nest, as reaching to parent should be easy.
                return parent.Get(key);
            }

            [SkipLocalsInit]
            public void Set(in Key key, in ReadOnlySpan<byte> payload, EntryType type)
            {
                var hash = GetHash(key);
                var keyWritten = key.WriteTo(stackalloc byte[key.MaxByteLength]);

                _dict.Set(keyWritten, hash, payload, (byte)type);
            }

            [SkipLocalsInit]
            public void Set(in Key key, in ReadOnlySpan<byte> payload0, in ReadOnlySpan<byte> payload1, EntryType type)
            {
                var hash = GetHash(key);
                var keyWritten = key.WriteTo(stackalloc byte[key.MaxByteLength]);

                _dict.Set(keyWritten, hash, payload0, payload1, (byte)type);
            }

            public void Commit()
            {
                foreach (var kvp in _dict)
                {
                    Key.ReadFrom(kvp.Key, out var key);
                    var type = (EntryType)kvp.Metadata;

                    // flush down only volatiles
                    if (type != EntryType.UseOnce)
                    {
                        parent.Set(key, kvp.Value, type);
                    }
                }
            }

            public IChildCommit GetChild() => new ChildCommit(pool, this);

            public IReadOnlyDictionary<Keccak, int> Stats =>
                throw new NotImplementedException("Child commits provide no stats");

            protected override void CleanUp()
            {
                _dict.Dispose();
            }

            public override string ToString() => _dict.ToString();
        }

        [SkipLocalsInit]
        public ReadOnlySpanOwnerWithMetadata<byte> Get(scoped in Key key)
        {
            var hash = GetHash(key);
            var keyWritten = key.WriteTo(stackalloc byte[key.MaxByteLength]);

            return TryGet(key, keyWritten, hash);
        }

        /// <summary>
        /// A recursive search through the block and its parent until null is found at the end of the weekly referenced
        /// chain.
        /// </summary>
        private ReadOnlySpanOwnerWithMetadata<byte> TryGet(scoped in Key key, scoped ReadOnlySpan<byte> keyWritten,
            ulong bloom)
        {
            var owner = TryGetLocal(key, keyWritten, bloom, out var succeeded);
            if (succeeded)
                return owner.WithDepth(0);

            return TryGetAncestors(key, keyWritten, bloom);
        }

        private ReadOnlySpanOwnerWithMetadata<byte> TryGetAncestors(scoped in Key key,
            scoped ReadOnlySpan<byte> keyWritten, ulong keyHash)
        {
            var destroyedHash = CommittedBlockState.GetDestroyedHash(key);

            if (_ancestorsFilter.MayContainAny(keyHash, destroyedHash))
            {
                ushort depth = 1;

                // Walk through the ancestors only if the filter shows that they may contain the value
                foreach (var ancestor in _ancestors)
                {
                    var owner = ancestor.TryGetLocal(key, keyWritten, keyHash, destroyedHash, out var succeeded);
                    if (succeeded)
                        return owner.WithDepth(depth);

                    depth++;
                }
            }

            return TryGetDatabase(key);
        }

        [SkipLocalsInit]
        private ReadOnlySpanOwnerWithMetadata<byte> TryGetDatabase(scoped in Key key)
        {
            // report db read
            Interlocked.Increment(ref _dbReads);

            if (_batch.TryGet(key, out var span))
            {
                // return leased batch
                _batch.AcquireLease();
                return new ReadOnlySpanOwner<byte>(span, _batch).FromDatabase();
            }

            // Return default as the value does not exist
            return default;
        }

        /// <summary>
        /// Tries to get the key only from this block, acquiring no lease as it assumes that the lease is taken.
        /// </summary>
        private ReadOnlySpanOwner<byte> TryGetLocal(scoped in Key key, scoped ReadOnlySpan<byte> keyWritten,
            ulong bloom, out bool succeeded)
        {
            var mayHave = _filter.MayContain(bloom);

            // check if the change is in the block
            if (!mayHave)
            {
                // if destroyed, return false as no previous one will contain it
                if (IsAccountDestroyed(key))
                {
                    succeeded = true;
                    return default;
                }

                succeeded = false;
                return default;
            }

            // First always try pre-commit as it may overwrite data.
            // Don't do it for the storage though! StorageCell entries are not modified by pre-commit! It can only read them!
            if (key.Type != DataType.StorageCell && _preCommit.TryGet(keyWritten, bloom, out var span))
            {
                // return with owned lease
                succeeded = true;
                AcquireLease();
                return new ReadOnlySpanOwner<byte>(span, this);
            }

            return TryGetLocalDict(key, keyWritten, bloom, out succeeded);
        }

        private ReadOnlySpanOwner<byte> TryGetLocalDict(scoped in Key key, scoped ReadOnlySpan<byte> keyWritten,
            ulong bloom, out bool succeeded)
        {
            // select the map to search for
            var dict = key.Type switch
            {
                DataType.Account => _state,
                DataType.StorageCell => _storage,
                _ => null
            };

            if (dict is not null && dict.TryGet(keyWritten, bloom, out var span))
            {
                // return with owned lease
                succeeded = true;
                AcquireLease();
                return new ReadOnlySpanOwner<byte>(span, this);
            }

            _xorMissed.Add(1);

            // if destroyed, return false as no previous one will contain it
            succeeded = IsAccountDestroyed(key);
            return default;
        }

        private bool IsAccountDestroyed(scoped in Key key)
        {
            if (_destroyed == null)
                return false;

            if (key.Path.Length != NibblePath.KeccakNibbleCount)
                return false;

            // it's either Account, Storage, or Merkle that is a storage
            return _destroyed.Contains(key.Path.UnsafeAsKeccak);
        }

        protected override void CleanUp()
        {
            _state.Dispose();
            _storage.Dispose();
            _preCommit.Dispose();
            _batch.Dispose();
            _xorMissed.Dispose();
            _prefetcher?.Dispose();
            _filter.Return(Pool);
            _ancestorsFilter.Return(Pool);

            // release all the ancestors
            foreach (var ancestor in _ancestors)
            {
                ancestor.Dispose();
            }
        }

        public override string ToString() =>
            base.ToString() + ", " +
            $"{nameof(BlockNumber)}: {BlockNumber}, " +
            $"State: {_state}, " +
            $"Storage: {_storage}, " +
            $"PreCommit: {_preCommit}";

        public int DbReads => Volatile.Read(ref _dbReads);

        public IEnumerable<(uint blockNumber, Keccak hash)> Ancestors =>
            _ancestors.Select(ancestor => (ancestor.BlockNumber, ancestor.Hash));
    }

    public bool HasState(in Keccak keccak)
    {
        lock (_blockLock)
        {
            if (_blocksByHash.ContainsKey(keccak))
                return true;

            if (_db.HasState(keccak))
                return true;

            return false;
        }
    }

    /// <summary>
    /// Represents a block that is a result of ExecutionPayload.
    /// </summary>
    private class CommittedBlockState : RefCountingDisposable
    {
        /// <summary>
        /// A faster filter constructed on block commit.
        /// </summary>
        public readonly BitFilter Filter;

        /// <summary>
        /// Stores information about contracts that should have their previous incarnations destroyed.
        /// </summary>
        private readonly HashSet<Keccak>? _destroyed;

        private readonly Blockchain _blockchain;

        /// <summary>
        /// All the state, storage and commitment that was committed.
        /// </summary>
        private readonly PooledSpanDictionary _committed;

        private readonly bool _raw;
        private bool _discardable;
        private readonly DelayedMetrics.DelayedCounter<long, DelayedMetrics.LongIncrement> _filterMissed;

        public CommittedBlockState(BitFilter filter, HashSet<Keccak>? destroyed, Blockchain blockchain,
            PooledSpanDictionary committed, Keccak hash, Keccak parentHash,
            uint blockNumber, bool raw)
        {
            Filter = filter;
            _destroyed = destroyed;

            if (destroyed != null)
            {
                foreach (var account in destroyed)
                {
                    filter.Add(GetDestroyedHash(account));
                }
            }

            _blockchain = blockchain;
            _committed = committed;
            _raw = raw;
            Hash = hash;
            ParentHash = parentHash;
            BlockNumber = blockNumber;

            _filterMissed = _blockchain._bloomMissedReads.Delay();
        }

        public Keccak ParentHash { get; }

        public uint BlockNumber { get; private set; }

        public Keccak Hash { get; }

        private const ulong NonDestroyable = 0;

        public static ulong GetDestroyedHash(in Key key)
        {
            var path = key.Path;

            // Check if the path length qualifies.
            // The check for destruction is performed only for Account, Storage or Merkle-of-Storage that all have full paths.
            if (path.Length != NibblePath.KeccakNibbleCount)
                return NonDestroyable;

            // Return ulong hash.
            return GetDestroyedHash(path.UnsafeAsKeccak);
        }

        private static uint GetDestroyedHash(in Keccak keccak) =>
            BitOperations.Crc32C((uint)keccak.GetHashCode(), 0xDEADBEEF);

        /// <summary>
        /// Tries to get the key only from this block, acquiring no lease as it assumes that the lease is taken.
        /// </summary>
        public ReadOnlySpanOwner<byte> TryGetLocal(scoped in Key key, scoped ReadOnlySpan<byte> keyWritten,
            ulong bloom, ulong destroyedHash, out bool succeeded)
        {
            var mayHave = Filter.MayContain(bloom);

            // check if the change is in the block
            if (!mayHave)
            {
                // if destroyed, return false as no previous one will contain it
                if (IsAccountDestroyed(key, destroyedHash))
                {
                    succeeded = true;
                    return default;
                }

                succeeded = false;
                return default;
            }

            // first always try pre-commit as it may overwrite data
            if (_committed.TryGet(keyWritten, bloom, out var span))
            {
                // return with owned lease
                succeeded = true;
                AcquireLease();
                return new ReadOnlySpanOwner<byte>(span, this);
            }

            _filterMissed.Add(1);

            // if destroyed, return false as no previous one will contain it
            if (IsAccountDestroyed(key, destroyedHash))
            {
                succeeded = true;
                return default;
            }

            succeeded = false;
            return default;
        }

        [MethodImpl(MethodImplOptions.AggressiveInlining)]
        private bool IsAccountDestroyed(scoped in Key key, ulong destroyed)
        {
            if (destroyed == NonDestroyable || _destroyed == null)
                return false;

            return Filter.MayContain(destroyed) && _destroyed.Contains(key.Path.UnsafeAsKeccak);
        }

        protected override void CleanUp()
        {
            _filterMissed.Dispose();
            _committed.Dispose();
            Filter.Return(_blockchain._pool);

            if (_raw == false && _discardable == false)
            {
                _blockchain.Remove(this);
            }
        }

        public void Apply(IBatch batch)
        {
            if (_destroyed is { Count: > 0 })
            {
                foreach (var account in _destroyed)
                {
                    batch.Destroy(NibblePath.FromKey(account));
                }
            }

<<<<<<< HEAD
            Apply(batch, _committed);
        }

        private void Apply(IBatch batch, PooledSpanDictionary dict)
        {
            var preCommit = _blockchain._preCommit;

            var page = _blockchain._pool.Rent(false);
            try
            {
                var span = page.Span;

                foreach (var kvp in dict)
                {
                    if (kvp.Metadata == (byte)EntryType.Persistent)
                    {
                        Key.ReadFrom(kvp.Key, out var key);
                        //Console.WriteLine($"{Environment.CurrentManagedThreadId}: Apply {key.ToString()} - value: {kvp.Value.ToHexString(true)}");
                        var data = preCommit == null ? kvp.Value : preCommit.InspectBeforeApply(key, kvp.Value, span);
                        batch.SetRaw(key, data);
                    }
                }
            }
            finally
            {
                _blockchain._pool.Return(page);
            }
=======
            ApplyImpl(batch, _committed, _blockchain);
>>>>>>> 57a8ff4b
        }

        public override string ToString() =>
            base.ToString() + ", " +
            $"{nameof(BlockNumber)}: {BlockNumber}, " +
            $"Committed data: {_committed}, ";

        public void MakeDiscardable()
        {
            _discardable = true;
        }
    }

    /// <summary>
    /// Represents a block that is a result of ExecutionPayload.
    /// </summary>
    private class ReadOnlyState : RefCountingDisposable, IReadOnlyWorldState
    {
        private readonly ReadOnlyBatchCountingRefs _batch;
        private readonly CommittedBlockState[] _ancestors;
        private readonly BitFilter? _ancestorsFilter;
        private readonly BufferPool? _pool;

        public ReadOnlyState(ReadOnlyBatchCountingRefs batch)
        {
            _batch = batch;
            _ancestors = [];
            Hash = batch.Metadata.StateHash;
        }

        public ReadOnlyState(Keccak stateRoot, ReadOnlyBatchCountingRefs batch, CommittedBlockState[] ancestors)
        {
            _batch = batch;
            _ancestors = ancestors;
            Hash = stateRoot;
        }

        public ReadOnlyState(Keccak stateRoot, ReadOnlyBatchCountingRefs batch, CommittedBlockState[] ancestors, BitFilter ancestorsFilter, BufferPool pool)
        {
            _batch = batch;
            _ancestors = ancestors;
            _ancestorsFilter = ancestorsFilter;
            _pool = pool;
            Hash = stateRoot;
        }

        public uint BlockNumber { get; private set; }

        public Keccak Hash { get; }

        public Span<byte> GetStorage(in Keccak address, in Keccak storage, Span<byte> destination)
        {
            var key = Key.StorageCell(NibblePath.FromKey(address), storage);

            using var owner = Get(key);

            // check the span emptiness
            var data = owner.Span;
            if (data.IsEmpty)
                return Span<byte>.Empty;

            data.CopyTo(destination);
            return destination.Slice(0, data.Length);
        }

        public Account GetAccount(in Keccak address)
        {
            var key = Key.Account(NibblePath.FromKey(address));

            using var owner = Get(key);

            // check the span emptiness
            if (owner.Span.IsEmpty)
                return new Account(0, 0);

            Account.ReadFrom(owner.Span, out var result);
            return result;
        }

        [SkipLocalsInit]
        public ReadOnlySpanOwnerWithMetadata<byte> Get(scoped in Key key)
        {
            var hash = GetHash(key);
            var keyWritten = key.WriteTo(stackalloc byte[key.MaxByteLength]);

            var result = TryGet(key, keyWritten, hash, out var succeeded);

            Debug.Assert(succeeded);
            return result;
        }

        /// <summary>
        /// A recursive search through the block and its parent until null is found at the end of the weekly referenced
        /// chain.
        /// </summary>
        private ReadOnlySpanOwnerWithMetadata<byte> TryGet(scoped in Key key, scoped ReadOnlySpan<byte> keyWritten,
            ulong keyHash, out bool succeeded)
        {
            if (_ancestors.Length > 0)
            {
                var destroyedHash = CommittedBlockState.GetDestroyedHash(key);

                if (_ancestorsFilter == null || _ancestorsFilter.GetValueOrDefault().MayContainAny(keyHash, destroyedHash))
                {
                    ushort depth = 1;

                    // Walk through the ancestors only if the filter shows that they may contain the value
                    foreach (var ancestor in _ancestors)
                    {
                        var owner = ancestor.TryGetLocal(key, keyWritten, keyHash, destroyedHash, out succeeded);
                        if (succeeded)
                            return owner.WithDepth(depth);

                        depth++;
                    }
                }
            }

            if (_batch.TryGet(key, out var span))
            {
                // return leased batch
                succeeded = true;
                _batch.AcquireLease();
                return new ReadOnlySpanOwner<byte>(span, _batch).FromDatabase();
            }

            // report as succeeded operation. The value is not there but it was walked through.
            succeeded = true;
            return default;
        }

        protected override void CleanUp()
        {
            _batch.Dispose();

            // release all the ancestors
            foreach (var ancestor in _ancestors)
            {
                ancestor.Dispose();
            }

            _ancestorsFilter?.Return(_pool);
        }

        public override string ToString() =>
            base.ToString() + ", " +
            $"{nameof(BlockNumber)}: {BlockNumber}";
    }

    public static ulong GetHash(in Key key) => key.GetHashCodeULong();

    public async ValueTask DisposeAsync()
    {
        // mark writer as complete
        _finalizedChannel.Writer.Complete();

        // await the flushing task
        await _flusher;

        _accessor?.Dispose();

        // dispose all memoized blocks to please the ref-counting
        foreach (var (_, block) in _blocksByHash)
        {
            block.Dispose();
        }

        _blocksByHash.Clear();
        _blocksByNumber.Clear();

        // once the flushing is done and blocks are disposed, dispose the pool
        _pool.Dispose();

        // dispose metrics, but flush them last time before unregistering
        _beforeMetricsDisposed?.Invoke();
        _meter.Dispose();
    }

    /// <summary>
    /// The raw state implementation - no ancestors
    /// </summary>
    private class RawState : IRawState
    {
        private ArrayBufferWriter<byte> _prefixesToDelete = new();
        private readonly Blockchain _blockchain;
        private readonly IDb _db;
        private BlockState _current;

        private bool _finalized;

        public RawState(Blockchain blockchain, IDb db)
        {
            _blockchain = blockchain;
            _db = db;
            _current = new BlockState(Keccak.Zero, _db.BeginReadOnlyBatch(), [], _blockchain);
        }

        public RawState(Blockchain blockchain, IDb db, Keccak rootHash)
        {
            _blockchain = blockchain;
            _db = db;
            _current = new BlockState(rootHash, _db.BeginReadOnlyBatch(), [], _blockchain);
            Hash = rootHash;
        }

        public void Dispose()
        {
            _current.Dispose();
        }

        public Account GetAccount(in Keccak address) => _current.GetAccount(address);

        public Span<byte> GetStorage(in Keccak address, in Keccak storage, Span<byte> destination) =>
            _current.GetStorage(address, in storage, destination);

        public Keccak Hash { get; private set; }

        public void CreateMerkleBranch(in Keccak account, in NibblePath storagePath, byte[] childNibbles, Keccak[] childHashes, bool persist = true)
        {
            Key key = account == Keccak.Zero ? Key.Merkle(storagePath) : Key.Raw(NibblePath.FromKey(account), DataType.Merkle, storagePath);

            NibbleSet set = new NibbleSet();
            Span<byte> rlpMemoization = stackalloc byte[RlpMemo.Size];
            RlpMemo memo = new RlpMemo(rlpMemoization);

            for (int i = 0; i < childNibbles.Length; i++)
            {
                set[childNibbles[i]] = true;
                if (childHashes[i] != Keccak.Zero)
                    memo.Set(childHashes[i], childNibbles[i]);
            }
            _current.SetBranch(key, set, memo.Raw, persist ? EntryType.Persistent : EntryType.Proof);
        }

        public void CreateMerkleExtension(in Keccak account, in NibblePath storagePath, in NibblePath extPath, bool persist = true)
        {
            Key key = account == Keccak.Zero ? Key.Merkle(storagePath) : Key.Raw(NibblePath.FromKey(account), DataType.Merkle, storagePath);

            _current.SetExtension(key, extPath, persist ? EntryType.Persistent : EntryType.Proof);
        }

        public void CreateMerkleLeaf(in Keccak account, in NibblePath storagePath, in NibblePath leafPath)
        {
            Key key = account == Keccak.Zero ? Key.Merkle(storagePath) : Key.Raw(NibblePath.FromKey(account), DataType.Merkle, storagePath);

            _current.SetLeaf(key, leafPath);
        }

        public void RegisterDeleteByPrefix(in Key prefix)
        {
            var span = _prefixesToDelete.GetSpan(prefix.MaxByteLength);
            var written = prefix.WriteTo(span);
            _prefixesToDelete.Advance(written.Length);
        }

        public void SetAccount(in Keccak address, in Account account) => _current.SetAccount(address, account);

<<<<<<< HEAD
        public void SetStorage(in Keccak address, in Keccak storage, ReadOnlySpan<byte> value) =>
            _current.SetStorage(address, storage, value);

        public void DestroyAccount(in Keccak address) => _current.DestroyAccount(address);

        public void Commit(bool ensureHash)
        {
            ThrowOnFinalized();

            //commit without hash recalc - useful for storage ranges in snap sync
            if (ensureHash)
                Hash = _current.Hash;
=======
            Hash = _current.Hash;
>>>>>>> 57a8ff4b

            using var batch = _db.BeginNextBatch();

            DeleteByPrefixes(batch);

<<<<<<< HEAD
            using var committed = _current.CommitRaw();
            committed.Apply(batch);
=======
            _current.ApplyRaw(batch);
>>>>>>> 57a8ff4b
            _current.Dispose();

            //batch.VerifyDbPagesOnCommit();
            batch.Commit(CommitOptions.DangerNoWrite);

<<<<<<< HEAD
            IReadOnlyBatch readOnly = _db.BeginReadOnlyBatch();
            _current = new BlockState(Keccak.Zero, readOnly, [], _blockchain);
        }

        public void Finalize(uint blockNumber)
        {
            ThrowOnFinalized();

            //enforce hash calculation
            Hash = ((ComputeMerkleBehavior)_blockchain._preCommit).GetHash(NibblePath.Empty, this);

            using var batch = _db.BeginNextBatch();
            batch.SetMetadata(blockNumber, Hash);
            batch.Commit(CommitOptions.DangerNoWrite);

            _blockchain._accessor?.OnRawStateFinalize(Hash);

            _finalized = true;
=======
            var read = _db.BeginReadOnlyBatch();

            _current = new BlockState(Keccak.Zero, read, [], _blockchain);
>>>>>>> 57a8ff4b
        }

        private void DeleteByPrefixes(IBatch batch)
        {
            var prefixes = _prefixesToDelete.WrittenSpan;
            while (prefixes.IsEmpty == false)
            {
                prefixes = Key.ReadFrom(prefixes, out var prefixToDelete);
                batch.DeleteByPrefix(prefixToDelete);
            }
            _prefixesToDelete.ResetWrittenCount();
        }

        public Keccak RefreshRootHash()
        {
            Hash = _current.Hash;
            return Hash;
        }

        public Keccak GetHash(in NibblePath path, bool ignoreCache)
        {
            return ((ComputeMerkleBehavior)_blockchain._preCommit).GetHash(path, this, ignoreCache);
        }

        public Keccak GetStorageHash(in Keccak account, in NibblePath path, bool ignoreCache)
        {
            return ((ComputeMerkleBehavior)_blockchain._preCommit).GetStorageHash(this, account, path, ignoreCache);
        }

        public Keccak RecalculateRootHash()
        {
            return ((ComputeMerkleBehavior)_blockchain._preCommit).CalculateStateRootHash(this);
        }

        public bool IsPersisted(in Keccak account, NibblePath path)
        {
            if (path.Length == NibblePath.KeccakNibbleCount)
                return false; //no merkle data at this level

            Key key = account == Keccak.Zero ? Key.Merkle(path) : Key.Raw(NibblePath.FromKey(account), DataType.Merkle, path);

            using var owner = Get(key);
            return !owner.IsEmpty;
        }

        public void Discard()
        {
            _current.Reset();
        }

        public string DumpTrie()
        {
            var td = new TrieDumper();
            var context = new BlockstateVisitorContext(_current);
            td.VisitTree(Hash, context);
            _current.Accept(td, NibblePath.Empty, context);
            return td.ToString();
        }

        public Keccak RecalculateStorageRoot(in Keccak accountAddress)
        {
            return _current.RecalculateStorageTrie(accountAddress);
        }

        private void ThrowOnFinalized()
        {
            if (_finalized)
            {
                ThrowAlreadyFinalized();
            }

            [DoesNotReturn]
            [StackTraceHidden]
            static void ThrowAlreadyFinalized()
            {
                throw new Exception("This ras state has already been finalized!");
            }
        }

        public ReadOnlySpanOwnerWithMetadata<byte> Get(scoped in Key key) => ((IReadOnlyWorldState)_current).Get(key);
    }

    public IReadOnlyWorldStateAccessor BuildReadOnlyAccessor()
    {
        return _accessor = new ReadOnlyWorldStateAccessor(this);
    }

    private class ReadOnlyWorldStateAccessor : IReadOnlyWorldStateAccessor
    {
        private readonly ReaderWriterLockSlim _lock = new();
        private Dictionary<Keccak, ReadOnlyState> _readers = new();
        private readonly Queue<ReadOnlyState> _queue = new();
        private readonly Blockchain _blockchain;

        public ReadOnlyWorldStateAccessor(Blockchain blockchain)
        {
            _blockchain = blockchain;

            //var snapshot = _blockchain._db.SnapshotAll()
            //    .Select(batch => new ReadOnlyState(new ReadOnlyBatchCountingRefs(batch)))
            //    .ToArray();

            //// enqueue all to make them properly disposable
            //foreach (ReadOnlyState state in snapshot)
            //{
            //    _queue.Enqueue(state);
            //    _readers.Add(state.Hash, state);
            //}
        }

        public void OnCommitToBlockchain(in Keccak stateHash)
        {
            Debug.Assert(Monitor.IsEntered(_blockchain._blockLock), "Should be called only under the lock");

            var state = _blockchain.StartReadOnly(stateHash);

            _lock.EnterWriteLock();
            try
            {
                _readers.Add(state.Hash, (ReadOnlyState)state);
            }
            finally
            {
                _lock.ExitWriteLock();
            }
        }

        public void OnRawStateFinalize(in Keccak stateHash)
        {
            var state = _blockchain.StartReadOnly(stateHash);

            _lock.EnterWriteLock();
            try
            {
                _queue.Enqueue((ReadOnlyState)state);
                _readers.Add(state.Hash, (ReadOnlyState)state);
            }
            finally
            {
                _lock.ExitWriteLock();
            }
        }

        public void Reset()
        {
            var toDispose = new List<ReadOnlyState>();

            _lock.EnterWriteLock();
            try
            {
                foreach (var readOnlyState in _readers)
                {
                    toDispose.Add(readOnlyState.Value);
                }
                _readers.Clear();
                _queue.Clear();
            }
            finally
            {
                _lock.ExitWriteLock();
            }

            foreach (ReadOnlyState state in toDispose)
            {
                state.Dispose();
            }
        }



        public bool HasState(in Keccak keccak)
        {
            _lock.EnterReadLock();
            try
            {
                return _readers.ContainsKey(keccak);
            }
            finally
            {
                _lock.ExitReadLock();
            }
        }

        public Account GetAccount(in Keccak rootHash, in Keccak address)
        {
            if (!TryGetLeasedState(rootHash, out var state))
            {
                return default;
            }

            try
            {
                return state.GetAccount(address);
            }
            finally
            {
                // Release
                state.Dispose();
            }
        }

        public Span<byte> GetStorage(in Keccak rootHash, in Keccak address, in Keccak storage, Span<byte> destination)
        {
            if (!TryGetLeasedState(rootHash, out var state))
            {
                return default;
            }

            try
            {
                return state.GetStorage(address, storage, destination);
            }
            finally
            {
                // Release
                state.Dispose();
            }
        }

        /// <summary>
        /// Finds the state in the dictionary under the read lock, acquires the lease on it and returns as soon as possible the leased state.
        /// </summary>
        private bool TryGetLeasedState(in Keccak rootHash, out ReadOnlyState state)
        {
            _lock.EnterReadLock();
            try
            {
                if (_readers.TryGetValue(rootHash, out state))
                {
                    state.AcquireLease();
                    return true;
                }

                return false;
            }
            finally
            {
                _lock.ExitReadLock();
            }
        }

        public void OnCommitToDatabase(CommittedBlockState committed, CommittedBlockState[] blocksWithSameNumber)
        {
            // Capture the readonly tx first
            var batch = new ReadOnlyBatchCountingRefs(_blockchain._db.BeginReadOnlyBatch());
            var readOnly = new ReadOnlyState(batch);

            Debug.Assert(committed.Hash == batch.Metadata.StateHash, "Should be equal to the last written");
            Debug.Assert(blocksWithSameNumber.Contains(committed));

            ref ReadOnlyState reader = ref Unsafe.NullRef<ReadOnlyState>();
            var toDispose = new List<ReadOnlyState>(blocksWithSameNumber.Length);

            _lock.EnterWriteLock();
            try
            {
                reader = ref CollectionsMarshal.GetValueRefOrNullRef(_readers, committed.Hash);
                Debug.Assert(Unsafe.IsNullRef(ref reader) == false);

                // add reader to dispose
                toDispose.Add(reader);

                // update to the batch
                reader = readOnly;

                // enqueue the batch for cleanup later
                _queue.Enqueue(readOnly);

                // dequeue the oldest batch if the history is beyond depth
                if (_queue.Count > _blockchain._db.HistoryDepth)
                {
                    ReadOnlyState oldestBatch = _queue.Dequeue();
                    toDispose.Add(oldestBatch);

                    var removed = _readers.Remove(oldestBatch.Hash);
                    Debug.Assert(removed);
                }

                foreach (CommittedBlockState b in blocksWithSameNumber)
                {
                    if (b.Hash != committed.Hash)
                    {
                        var removed = _readers.Remove(b.Hash, out ReadOnlyState? state);
                        Debug.Assert(removed);
                        toDispose.Add(state);
                    }
                }
            }
            finally
            {
                _lock.ExitWriteLock();
            }

            foreach (ReadOnlyState state in toDispose)
            {
                state.Dispose();
            }
        }

        public void Dispose()
        {
            _lock.Dispose();
            foreach (var (key, state) in _readers)
            {
                state.Dispose();
            }

            _readers.Clear();
        }
    }

    /// <summary>
    /// Creates the combined <see cref="BitFilter"/> by or-ing all <paramref name="ancestors"/>
    /// </summary>
    /// <param name="ancestors"></param>
    /// <returns></returns>
    private BitFilter CreateAncestorsFilter(CommittedBlockState[] ancestors)
    {
        var filter = CreateBitFilter();
        foreach (var ancestor in ancestors)
        {
            filter.OrWith(ancestor.Filter);
        }

        return filter;
    }

<<<<<<< HEAD
    /// <summary>
    /// Visitor interface - for tests
    /// </summary>
    public interface IBlockstateVisitor
    {
        void VisitTree(Keccak rootHash, BlockstateVisitorContext context);
        void VisitBranch(NibblePath path, KeccakOrRlp keccakOrRlp, BlockstateVisitorContext context, IReadOnlyWorldState worldState);

        void VisitExtension(NibblePath path, KeccakOrRlp keccakOrRlp, Node.Extension extension, BlockstateVisitorContext context, IReadOnlyWorldState worldState);

        void VisitLeaf(NibblePath path, KeccakOrRlp keccakOrRlp, NibblePath leafPath, BlockstateVisitorContext context, IReadOnlyWorldState worldState);
    }

    /// <summary>
    /// To resemble Nethermind.Trie.TrieDumper and produce same output in Fast Sync tests
    /// </summary>
    public class TrieDumper : IBlockstateVisitor
    {
        private readonly StringBuilder _builder = new();

        public void VisitTree(Keccak rootHash, BlockstateVisitorContext context)
        {
            if (rootHash == Keccak.EmptyTreeHash || rootHash == Keccak.Zero)
            {
                _builder.AppendLine("EMPTY TREE");
            }
            else
            {
                _builder.AppendLine(context.IsStorage ? "STORAGE TREE" : "STATE TREE");
            }
        }

        public void VisitBranch(NibblePath path, KeccakOrRlp keccakOrRlp, BlockstateVisitorContext context, IReadOnlyWorldState worldState)
        {
            _builder.AppendLine($"{GetPrefix(context)}BRANCH | -> {GetKeccakString(keccakOrRlp)}");
        }

        public void VisitExtension(NibblePath path, KeccakOrRlp keccakOrRlp, Node.Extension extension, BlockstateVisitorContext context, IReadOnlyWorldState worldState)
        {
            _builder.AppendLine($"{GetPrefix(context)}EXTENSION {extension.Path.ToHexByteString()} -> {GetKeccakString(keccakOrRlp)}");
        }

        public void VisitLeaf(NibblePath path, KeccakOrRlp keccakOrRlp, NibblePath leafPath, BlockstateVisitorContext context, IReadOnlyWorldState worldState)
        {
            string leafDescription = context.IsStorage ? "LEAF " : "ACCOUNT ";

            _builder.AppendLine($"{GetPrefix(context)}{leafDescription} {leafPath.ToHexByteString()} -> {GetKeccakString(keccakOrRlp)}");

            var full = path.Append(leafPath, stackalloc byte[NibblePath.MaxLengthValue * 2 + 1]);
            if (!context.IsStorage)
            {
                using var owner = worldState.Get(Key.Account(full));
                Account.ReadFrom(owner.Span, out Account account);

                _builder.AppendLine($"{GetPrefix(context)}  NONCE: {account.Nonce}");
                _builder.AppendLine($"{GetPrefix(context)}  BALANCE: {account.Balance}");
                _builder.AppendLine($"{GetPrefix(context)}  IS_CONTRACT: {account.CodeHash != Keccak.OfAnEmptyString}");

                if (account.CodeHash != Keccak.OfAnEmptyString)
                    _builder.AppendLine($"{GetIndent(context.Level + 1)}CODE {account.CodeHash}");
            }
            else
            {
                using var owner = worldState.Get(Key.StorageCell(NibblePath.FromKey(context.AccountHash), full));
                _builder.AppendLine($"{GetPrefix(context)}  VALUE: {owner.Span.ToHexString(true)}");
            }
        }

        private string GetKeccakString(KeccakOrRlp keccakOrRlp)
        {
            if (keccakOrRlp.DataType == KeccakOrRlp.Type.Keccak)
                return keccakOrRlp.Keccak.ToString(false);
            return keccakOrRlp.Span.ToHexString(false);
        }

        public override string ToString()
        {
            return _builder.ToString();
        }

        private static string GetPrefix(BlockstateVisitorContext context) => string.Concat($"{GetIndent(context.Level)}", context.IsStorage ? "STORAGE " : string.Empty, $"{GetChildIndex(context)}");
        private static string GetIndent(int level) => new('+', level * 2);
        private static string GetChildIndex(BlockstateVisitorContext context) => context.BranchChildIndex is null ? string.Empty : $"{context.BranchChildIndex:x2} ";

    }

    public class BlockstateVisitorContext
    {
        public int Level { get; set; }
        public bool IsStorage { get; set; }
        public int? BranchChildIndex { get; internal set; }

        public Keccak AccountHash { get; internal set; }

        public ICommit Commit { get; internal set; }

        public BlockstateVisitorContext(ICommit commit)
        {
            Commit = commit;
=======
    private static void ApplyImpl(IBatch batch, PooledSpanDictionary dict, Blockchain blockchain)
    {
        var preCommit = blockchain._preCommit;

        var page = blockchain._pool.Rent(false);
        try
        {
            var span = page.Span;

            foreach (var kvp in dict)
            {
                if (kvp.Metadata == (byte)EntryType.Persistent)
                {
                    Key.ReadFrom(kvp.Key, out var key);
                    var data = preCommit == null ? kvp.Value : preCommit.InspectBeforeApply(key, kvp.Value, span);
                    batch.SetRaw(key, data);
                }
            }
        }
        finally
        {
            blockchain._pool.Return(page);
>>>>>>> 57a8ff4b
        }
    }
}<|MERGE_RESOLUTION|>--- conflicted
+++ resolved
@@ -653,18 +653,9 @@
                 {
                     return null;
                 }
-<<<<<<< HEAD
-                else if (!raw)
-                {
-                    //TODO - cannot process genesis block with throwing the exception
-                    //ThrowSameState();
-                    earlyReturn = true;
-                }
-            }
-=======
->>>>>>> 57a8ff4b
-
-                ThrowSameState();
+                //TODO - cannot process genesis block with throwing the exception
+                //ThrowSameState();
+                return null;
             }
 
             BlockNumber = blockNumber;
@@ -1613,37 +1604,7 @@
                 }
             }
 
-<<<<<<< HEAD
-            Apply(batch, _committed);
-        }
-
-        private void Apply(IBatch batch, PooledSpanDictionary dict)
-        {
-            var preCommit = _blockchain._preCommit;
-
-            var page = _blockchain._pool.Rent(false);
-            try
-            {
-                var span = page.Span;
-
-                foreach (var kvp in dict)
-                {
-                    if (kvp.Metadata == (byte)EntryType.Persistent)
-                    {
-                        Key.ReadFrom(kvp.Key, out var key);
-                        //Console.WriteLine($"{Environment.CurrentManagedThreadId}: Apply {key.ToString()} - value: {kvp.Value.ToHexString(true)}");
-                        var data = preCommit == null ? kvp.Value : preCommit.InspectBeforeApply(key, kvp.Value, span);
-                        batch.SetRaw(key, data);
-                    }
-                }
-            }
-            finally
-            {
-                _blockchain._pool.Return(page);
-            }
-=======
             ApplyImpl(batch, _committed, _blockchain);
->>>>>>> 57a8ff4b
         }
 
         public override string ToString() =>
@@ -1901,7 +1862,6 @@
 
         public void SetAccount(in Keccak address, in Account account) => _current.SetAccount(address, account);
 
-<<<<<<< HEAD
         public void SetStorage(in Keccak address, in Keccak storage, ReadOnlySpan<byte> value) =>
             _current.SetStorage(address, storage, value);
 
@@ -1914,26 +1874,17 @@
             //commit without hash recalc - useful for storage ranges in snap sync
             if (ensureHash)
                 Hash = _current.Hash;
-=======
-            Hash = _current.Hash;
->>>>>>> 57a8ff4b
-
+           
             using var batch = _db.BeginNextBatch();
 
             DeleteByPrefixes(batch);
 
-<<<<<<< HEAD
-            using var committed = _current.CommitRaw();
-            committed.Apply(batch);
-=======
             _current.ApplyRaw(batch);
->>>>>>> 57a8ff4b
             _current.Dispose();
 
             //batch.VerifyDbPagesOnCommit();
             batch.Commit(CommitOptions.DangerNoWrite);
 
-<<<<<<< HEAD
             IReadOnlyBatch readOnly = _db.BeginReadOnlyBatch();
             _current = new BlockState(Keccak.Zero, readOnly, [], _blockchain);
         }
@@ -1952,11 +1903,6 @@
             _blockchain._accessor?.OnRawStateFinalize(Hash);
 
             _finalized = true;
-=======
-            var read = _db.BeginReadOnlyBatch();
-
-            _current = new BlockState(Keccak.Zero, read, [], _blockchain);
->>>>>>> 57a8ff4b
         }
 
         private void DeleteByPrefixes(IBatch batch)
@@ -2284,7 +2230,31 @@
         return filter;
     }
 
-<<<<<<< HEAD
+    private static void ApplyImpl(IBatch batch, PooledSpanDictionary dict, Blockchain blockchain)
+    {
+        var preCommit = blockchain._preCommit;
+
+        var page = blockchain._pool.Rent(false);
+        try
+        {
+            var span = page.Span;
+
+            foreach (var kvp in dict)
+            {
+                if (kvp.Metadata == (byte)EntryType.Persistent)
+                {
+                    Key.ReadFrom(kvp.Key, out var key);
+                    var data = preCommit == null ? kvp.Value : preCommit.InspectBeforeApply(key, kvp.Value, span);
+                    batch.SetRaw(key, data);
+                }
+            }
+        }
+        finally
+        {
+            blockchain._pool.Return(page);
+        }
+    }
+
     /// <summary>
     /// Visitor interface - for tests
     /// </summary>
@@ -2384,30 +2354,6 @@
         public BlockstateVisitorContext(ICommit commit)
         {
             Commit = commit;
-=======
-    private static void ApplyImpl(IBatch batch, PooledSpanDictionary dict, Blockchain blockchain)
-    {
-        var preCommit = blockchain._preCommit;
-
-        var page = blockchain._pool.Rent(false);
-        try
-        {
-            var span = page.Span;
-
-            foreach (var kvp in dict)
-            {
-                if (kvp.Metadata == (byte)EntryType.Persistent)
-                {
-                    Key.ReadFrom(kvp.Key, out var key);
-                    var data = preCommit == null ? kvp.Value : preCommit.InspectBeforeApply(key, kvp.Value, span);
-                    batch.SetRaw(key, data);
-                }
-            }
-        }
-        finally
-        {
-            blockchain._pool.Return(page);
->>>>>>> 57a8ff4b
         }
     }
 }