using System.Buffers;
using System.CodeDom.Compiler;
using System.Collections.Concurrent;
using System.Diagnostics;
using System.Diagnostics.CodeAnalysis;
using System.Diagnostics.Metrics;
using System.Numerics;
using System.Runtime.CompilerServices;
using System.Runtime.InteropServices;
using System.Text;
using System.Threading.Channels;
using Paprika.Crypto;
using Paprika.Data;
using Paprika.Merkle;
using Paprika.RLP;
using Paprika.Store;
using Paprika.Utils;
<<<<<<< HEAD
using static Paprika.Merkle.NibbleSet;
using BitFilter = Paprika.Data.BitMapFilter<Paprika.Data.BitMapFilter.OfN>;
=======
using BitFilter = Paprika.Data.BitMapFilter<Paprika.Data.BitMapFilter.OfN<Paprika.Data.BitMapFilter.OfNSize128>>;
>>>>>>> 3eff92a7

namespace Paprika.Chain;

/// <summary>
/// The blockchain is the main component of Paprika, that can deal with latest, safe and finalized blocks.
///
/// For latest and safe, it uses a notion of block, that allows switching heads, querying from different heads etc.
/// For the finalized blocks, they are queued to a <see cref="Channel"/> that is consumed by a flushing mechanism
/// using the <see cref="PagedDb"/>.
/// </summary>
public class Blockchain : IAsyncDisposable
{
    // allocate 1024 pages (4MB) at once
    private readonly BufferPool _pool;

    /// <summary>
    /// 512 kb gives 4 million buckets.
    /// </summary>
    private const int BitMapFilterSizePerBlock = 512 * 1024 / Page.PageSize;

    private readonly object _blockLock = new();
    private readonly Dictionary<uint, List<CommittedBlockState>> _blocksByNumber = new();
    private readonly Dictionary<Keccak, CommittedBlockState> _blocksByHash = new();

    private volatile ReadOnlyWorldStateAccessor? _accessor;
    //private volatile ReadOnlySyncWorldStateAccessor? _syncAccessor;

    // finalization
    private readonly Channel<CommittedBlockState> _finalizedChannel;
    private readonly Task _flusher;
    private readonly TimeSpan _minFlushDelay;
    private uint _lastFinalized;
    private static readonly TimeSpan DefaultFlushDelay = TimeSpan.FromSeconds(1);

    // metrics
    private readonly Meter _meter;
    private readonly Histogram<int> _flusherBlockPerS;
    private readonly Histogram<int> _flusherBlockApplicationInMs;
    private readonly Histogram<int> _flusherFlushInMs;
    private readonly Counter<long> _bloomMissedReads;
    private readonly Histogram<int> _cacheUsageState;
    private readonly Histogram<int> _cacheUsagePreCommit;
    private readonly Histogram<int> _prefetchCount;
    private readonly MetricsExtensions.IAtomicIntGauge _flusherQueueCount;

    private readonly IDb _db;
    private readonly IPreCommitBehavior _preCommit;
    private readonly CacheBudget.Options _cacheBudgetStateAndStorage;
    private readonly CacheBudget.Options _cacheBudgetPreCommit;
    private readonly Action? _beforeMetricsDisposed;
    private bool _verify;

    public Blockchain(IDb db, IPreCommitBehavior preCommit, TimeSpan? minFlushDelay = null,
        CacheBudget.Options cacheBudgetStateAndStorage = default,
        CacheBudget.Options cacheBudgetPreCommit = default,
        int? finalizationQueueLimit = null, Action? beforeMetricsDisposed = null)
    {
        _db = db;
        _preCommit = preCommit;
        _cacheBudgetStateAndStorage = cacheBudgetStateAndStorage;
        _cacheBudgetPreCommit = cacheBudgetPreCommit;
        _minFlushDelay = minFlushDelay ?? DefaultFlushDelay;
        _beforeMetricsDisposed = beforeMetricsDisposed;

        _finalizedChannel = CreateChannel(finalizationQueueLimit);
        Debug.Assert(_finalizedChannel.Reader is { CanCount: true, CanPeek: true }, "Should be able to peek and count");

        _flusher = FlusherTask();

        // metrics
        _meter = new Meter("Paprika.Chain.Blockchain");

        _flusherBlockPerS = _meter.CreateHistogram<int>("Blocks stored / s", "Blocks/s",
            "The number of blocks stored by the flushing task in one second");
        _flusherBlockApplicationInMs = _meter.CreateHistogram<int>("Block data application in ms", "ms",
            "The amortized time it takes for one block to apply on PagedDb");
        _flusherFlushInMs = _meter.CreateHistogram<int>("FSYNC time", "ms",
            "The time it took to synchronize the file");
        _flusherQueueCount = _meter.CreateAtomicObservableGauge("Flusher queue size", "Blocks",
            "The number of the blocks in the flush queue");
        _bloomMissedReads = _meter.CreateCounter<long>("Bloom missed reads", "Reads",
            "Number of reads that passed bloom but missed in dictionary");
        _cacheUsageState = _meter.CreateHistogram<int>("State transient cache usage per commit", "%",
            "How much used was the transient cache");
        _cacheUsagePreCommit = _meter.CreateHistogram<int>("PreCommit transient cache usage per commit", "%",
            "How much used was the transient cache");
        _prefetchCount = _meter.CreateHistogram<int>("Prefetch count",
            "Key count", "Keys prefetched in the background by the prefetcher");

        // pool
        _pool = new(1024, true, _meter);

        using var batch = _db.BeginReadOnlyBatch();
        _lastFinalized = batch.Metadata.BlockNumber;
    }

    public void VerifyDbIntegrityOnCommit()
    {
        _verify = true;
    }

    public int PoolAllocatedMB => _pool.AllocatedMB ?? int.MaxValue;

    private static Channel<CommittedBlockState> CreateChannel(int? finalizationQueueLimit)
    {
        if (finalizationQueueLimit == null)
        {
            return Channel.CreateUnbounded<CommittedBlockState>(new UnboundedChannelOptions
            {
                // Don't make the single reader to allow counting
                // SingleReader = true,
                SingleWriter = true,
            });
        }

        return Channel.CreateBounded<CommittedBlockState>(
            new BoundedChannelOptions(finalizationQueueLimit.Value)
            {
                SingleReader = true,
                SingleWriter = true,
                FullMode = BoundedChannelFullMode.Wait,
            });
    }

    /// <summary>
    /// The flusher method run as a reader of the <see cref="_finalizedChannel"/>.
    /// </summary>
    private async Task FlusherTask()
    {
        var reader = _finalizedChannel.Reader;

        try
        {
            while (await reader.WaitToReadAsync())
            {
                var flushed = new List<uint>();
                var timer = Stopwatch.StartNew();

                (uint _blocksByNumber, Keccak blockHash) last = default;

                while (timer.Elapsed < _minFlushDelay && reader.TryRead(out var block))
                {
                    last = (block.BlockNumber, block.Hash);

                    using var batch = _db.BeginNextBatch();

                    if (_verify)
                    {
                        batch.VerifyDbPagesOnCommit();
                    }

                    // apply
                    var application = Stopwatch.StartNew();

                    flushed.Add(block.BlockNumber);

                    var flushedTo = block.BlockNumber;

                    batch.SetMetadata(block.BlockNumber, block.Hash);

                    block.Apply(batch);

                    // only for debugging if needed
                    //block.Assert(batch);

                    application.Stop();
                    _flusherBlockApplicationInMs.Record((int)application.ElapsedMilliseconds);

                    // If there's something in the queue, don't flush. Flush here only where there's nothing to read from the reader.
                    var readerCount = reader.Count;

                    _flusherQueueCount.Set(readerCount);

                    var noMoreBlocksToApply = readerCount == 0;

                    // Commit, but flush only if there's nothing more to apply.
                    // If there are more blocks, leave it to the external _db.Flush() called outside of this loop.
                    await batch.Commit(noMoreBlocksToApply
                        ? CommitOptions.FlushDataOnly
                        : CommitOptions.DangerNoFlush);

                    // inform blocks about flushing
                    lock (_blockLock)
                    {
                        if (!_blocksByNumber.TryGetValue(flushedTo, out var removedBlocks))
                        {
                            ThrowMissingBlocks(flushedTo);
                        }

                        var cloned = removedBlocks.ToArray();

                        _accessor?.OnCommitToDatabase(block, cloned);

                        foreach (var removedBlock in cloned)
                        {
                            // dispose one to allow leases to do the count
                            removedBlock.Dispose();
                        }
                    }
                }

                timer.Stop();

                // measure
                var count = flushed.Count;

                if (count == 0)
                {
                    // nothing
                    continue;
                }

                var flushWatch = Stopwatch.StartNew();

                _db.Flush();

                _flusherFlushInMs.Record((int)flushWatch.ElapsedMilliseconds);

                Flushed?.Invoke(this, last);

                if (timer.ElapsedMilliseconds > 0)
                {
                    _flusherBlockPerS.Record((int)(count * 1000 / timer.ElapsedMilliseconds));
                }
            }
        }
        catch (Exception e)
        {
            FlusherFailure?.Invoke(this, e);
            Console.WriteLine(e);
            throw;
        }

        [DoesNotReturn]
        [StackTraceHidden]
        static void ThrowMissingBlocks(uint flushedTo)
        {
            throw new Exception($"Missing blocks at block number {flushedTo}");
        }
    }

    /// <summary>
    /// Announces the last block number that was flushed to disk.
    /// </summary>
    public event EventHandler<(uint blockNumber, Keccak blockHash)> Flushed;

    /// <summary>
    /// The flusher failed.
    /// </summary>
    public event EventHandler<Exception> FlusherFailure;

    private void Add(CommittedBlockState state)
    {
        // allocate before lock
        var list = new List<CommittedBlockState> { state };

        lock (_blockLock)
        {
            if (_blocksByHash.TryGetValue(state.Hash, out var committed))
            {
                if (committed.BlockNumber == state.BlockNumber)
                {
                    // There is an already existing state at the same block number.
                    // Just accept it and dispose the added.
                    state.MakeDiscardable();

                    state.Dispose();
                    return;
                }
            }

            // blocks by number first
            ref var blocks =
                ref CollectionsMarshal.GetValueRefOrAddDefault(_blocksByNumber, state.BlockNumber, out var exists);

            if (exists == false)
            {
                blocks = list;
            }
            else
            {
                blocks!.Add(state);
            }

            // blocks by hash
            _blocksByHash.Add(state.Hash, state);

            _accessor?.OnCommitToBlockchain(state.Hash);
        }
    }

    private void Remove(CommittedBlockState blockState)
    {
        lock (_blockLock)
        {
            // blocks by number, use remove first as usually it should be the case
            if (!_blocksByNumber.Remove(blockState.BlockNumber, out var blocks))
            {
                ThrowBlocksNotFound(blockState);
                return;
            }

            blocks.Remove(blockState);
            if (blocks.Count > 0)
            {
                // re-add only if not empty
                _blocksByNumber.Add(blockState.BlockNumber, blocks);
            }

            // blocks by hash
            _blocksByHash.Remove(blockState.Hash);
        }

        [DoesNotReturn]
        [StackTraceHidden]
        static void ThrowBlocksNotFound(CommittedBlockState blockState)
        {
            throw new Exception($"Blocks @ {blockState.BlockNumber} should not be empty");
        }
    }

    public IWorldState StartNew(Keccak parentKeccak)
    {
        var (batch, ancestors) = BuildBlockDataDependencies(parentKeccak);
        return new BlockState(parentKeccak, batch, ancestors, this);
    }

    public IRawState StartRaw()
    {
        return new RawState(this, _db);
    }

    public IRawState StartRaw(Keccak parentHash)
    {
        return new RawState(this, _db, parentHash);
    }

    public IReadOnlyWorldState StartReadOnly(Keccak keccak)
    {
        var (batch, ancestors) = BuildBlockDataDependencies(keccak);
        var filter = CreateAncestorsFilter(ancestors);

        return new ReadOnlyState(keccak, new ReadOnlyBatchCountingRefs(batch), ancestors, filter, _pool);
    }

    public static IReadOnlyWorldState StartReadOnlyLatestFromDb(IDb db)
    {
        var batch = db.BeginReadOnlyBatch($"Blockchain dependency LATEST");
        return new ReadOnlyState(batch.Metadata.StateHash, new ReadOnlyBatchCountingRefs(batch), []);
    }

    public IReadOnlyWorldState StartReadOnlyLatestFromDb() => StartReadOnlyLatestFromDb(_db);

    private (IReadOnlyBatch batch, CommittedBlockState[] ancestors) BuildBlockDataDependencies(Keccak parentKeccak)
    {
        parentKeccak = Normalize(parentKeccak);

        if (parentKeccak == Keccak.Zero)
        {
            return (EmptyReadOnlyBatch.Instance, []);
        }

        lock (_blockLock)
        {
            // the most recent finalized batch
            var batch = _db.BeginReadOnlyBatchOrLatest(parentKeccak, "Blockchain dependency");

            // batch matches the parent, return
            try
            {
                var ancestors = FindAncestors(parentKeccak, batch);
                return (batch, ancestors);
            }
            catch
            {
                batch.Dispose();
                throw;
            }
        }
    }

    private CommittedBlockState[] FindAncestors(in Keccak keccak, IReadOnlyBatch batch)
    {
        if (batch.Metadata.StateHash == keccak)
        {
            return [];
        }

        var parent = keccak;

        // no match, find chain
        var ancestors = new List<CommittedBlockState>();
        while (batch.Metadata.StateHash != parent)
        {
            if (_blocksByHash.TryGetValue(parent, out var ancestor) == false)
            {
                ThrowParentStateNotFound(parent);
            }

            ancestor.AcquireLease(); // lease it!
            ancestors.Add(ancestor);
            parent = Normalize(ancestor.ParentHash);
        }

        return ancestors.ToArray();

        [DoesNotReturn]
        [StackTraceHidden]
        static void ThrowParentStateNotFound(in Keccak parentKeccak)
        {
            throw new Exception(
                $"Failed to build dependencies. Parent state with hash {parentKeccak} was not found");
        }
    }

    private static Keccak Normalize(in Keccak keccak)
    {
        // pages are zeroed before, return zero on empty tree
        return keccak == Keccak.EmptyTreeHash ? Keccak.Zero : keccak;
    }

    public void ForceFlush()
    {
        _db.ForceFlush();
    }

    public void Finalize(Keccak keccak)
    {
        Stack<CommittedBlockState> finalized;
        uint count;

        // gather all the blocks to finalize
        lock (_blockLock)
        {
            if (_blocksByHash.TryGetValue(keccak, out var block) == false)
            {
                ThrowFinalizedBlockMissing();
            }

            Debug.Assert(block.BlockNumber > _lastFinalized,
                "Block that is finalized should have a higher number than the last finalized");

            // gather all the blocks between last finalized and this.

            count = block.BlockNumber - _lastFinalized;

            finalized = new((int)count);
            for (var blockNumber = block.BlockNumber; blockNumber > _lastFinalized; blockNumber--)
            {
                // no need to acquire lease here, the block is already leased for the blockchain before Add(block)
                finalized.Push(block);
                if (_blocksByHash.TryGetValue(block.ParentHash, out block) == false)
                {
                    break;
                }
            }

            _lastFinalized += count;
        }

        // push them!
        var writer = _finalizedChannel.Writer;

        while (finalized.TryPop(out var block))
        {
            if (writer.TryWrite(block) == false)
            {
                // hard spin wait on breaching the size
                SpinWait.SpinUntil(() => writer.TryWrite(block));
            }
        }

        [DoesNotReturn]
        [StackTraceHidden]
        static void ThrowFinalizedBlockMissing()
        {
            throw new Exception("Block that is marked as finalized is not present");
        }
    }

    private BitFilter CreateBitFilter() => BitMapFilter.CreateOfN<BitMapFilter.OfNSize128>(_pool);

    /// <summary>
    /// Represents a block that is a result of ExecutionPayload.
    /// </summary>
    private class BlockState : RefCountingDisposable, IWorldState, ICommit, IProvideDescription, IStateStats, IReadOnlyWorldState
    {
        /// <summary>
        /// A simple set filter to assert whether the given key was set in a given block, used to speed up getting the keys.
        /// </summary>
        protected readonly BitFilter _filter;

        private readonly Dictionary<Keccak, int>? _stats;

        /// <summary>
        /// Stores information about contracts that should have their previous incarnations destroyed.
        /// </summary>
        private HashSet<Keccak>? _destroyed;

        private readonly ReadOnlyBatchCountingRefs _batch;
        private readonly CommittedBlockState[] _ancestors;
        private readonly BitFilter? _ancestorsFilter;

        protected readonly Blockchain _blockchain;

        /// <summary>
        /// The maps mapping accounts information, written in this block.
        /// </summary>
        private PooledSpanDictionary _state = null!;

        /// <summary>
        /// The maps mapping storage information, written in this block.
        /// </summary>
        private PooledSpanDictionary _storage = null!;

        /// <summary>
        /// The values set the <see cref="IPreCommitBehavior"/> during the <see cref="ICommit.Visit"/> invocation.
        /// It's both storage & state as it's metadata for the pre-commit behavior.
        /// </summary>
        protected PooledSpanDictionary _preCommit = null!;

        private PreCommitPrefetcher? _prefetcher;

        private readonly DelayedMetrics.DelayedCounter<long, DelayedMetrics.LongIncrement> _xorMissed;
        private readonly CacheBudget _cacheBudgetStorageAndStage;
        private readonly CacheBudget _cacheBudgetPreCommit;

        protected Keccak? _hash;

        private int _dbReads;

        public BlockState(Keccak parentStateRoot, IReadOnlyBatch batch, CommittedBlockState[] ancestors,
            Blockchain blockchain)
        {
            _batch = new ReadOnlyBatchCountingRefs(batch);

            _ancestors = ancestors;

            // ancestors filter
            _ancestorsFilter = blockchain.CreateAncestorsFilter(ancestors);
            _blockchain = blockchain;

            ParentHash = parentStateRoot;

            _filter = _blockchain.CreateBitFilter();
            _destroyed = null;
            _stats = new Dictionary<Keccak, int>();

            _hash = ParentHash;

            _cacheBudgetStorageAndStage = blockchain._cacheBudgetStateAndStorage.Build();
            _cacheBudgetPreCommit = blockchain._cacheBudgetPreCommit.Build();

            _xorMissed = _blockchain._bloomMissedReads.Delay();

            CreateDictionaries();
        }

        private void CreateDictionaries()
        {
            CreateDict(ref _state, Pool);
            CreateDict(ref _storage, Pool);
            CreateDict(ref _preCommit, Pool);
            return;

            // as pre-commit can use parallelism, make the pooled dictionaries concurrent friendly:
            // 1. make the dictionary preserve once written values, which means that it can repeatedly read and set without worrying of ordering operations
            // 2. set dictionary so that it allows concurrent readers
            static void CreateDict(ref PooledSpanDictionary dict, BufferPool pool)
            {
                // ReSharper disable once ConditionIsAlwaysTrueOrFalseAccordingToNullableAPIContract
                // ReSharper disable once UseNullPropagation
                if (dict != null)
                {
                    // dispose previous
                    dict.Dispose();
                }

                dict = new PooledSpanDictionary(pool, true);
            }
        }

        public Keccak ParentHash { get; }

        /// <summary>
        /// Commits the block to the blockchain.
        /// </summary>
        public Keccak Commit(uint blockNumber)
        {
            var committed = CommitImpl(blockNumber, false);

            ReportCacheUsage(_blockchain._cacheBudgetStateAndStorage, _cacheBudgetStorageAndStage,
                _blockchain._cacheUsageState);
            ReportCacheUsage(_blockchain._cacheBudgetPreCommit, _cacheBudgetPreCommit,
                _blockchain._cacheUsagePreCommit);

            if (committed != null)
            {
                _blockchain.Add(committed);
            }

            return Hash;
        }

        /// <summary>
        /// Reports the given cache usage.
        /// </summary>
        private static void ReportCacheUsage(in CacheBudget.Options budget, CacheBudget actual, Histogram<int> reportTo)
        {
            var total = budget.EntriesPerBlock;
            if (total <= 0)
            {
                // disabled, nothing to report
                return;
            }

            var percentageLeft = (double)actual.BudgetLeft / total * 100;
            var percentageUsed = 100 - percentageLeft;

            reportTo.Record((int)percentageUsed);
        }

        private CommittedBlockState? CommitImpl(uint blockNumber, bool raw)
        {
            if (_prefetcher != null)
            {
                _prefetcher.BlockFurtherPrefetching();
                _blockchain._prefetchCount.Record(_prefetcher.PrefetchCount);
            }

            //TODO - solve differently
            //allow raw state to not re-calculate root hash
            //performance killer for storage ranges sync
            if (!raw)
                EnsureHash();
            else
                _hash ??= Keccak.EmptyTreeHash;

            var hash = _hash!.Value;

            if (hash == ParentHash)
            {
                if (hash == Keccak.EmptyTreeHash)
                {
                    return null;
                }
                //TODO - cannot process genesis block with throwing the exception
                //ThrowSameState();
                return null;
            }

            BlockNumber = blockNumber;

            var filter = _blockchain.CreateBitFilter();

            // clean no longer used fields
            var data = new PooledSpanDictionary(Pool, false);

            // use append for faster copies as state and storage won't overwrite each other
            _state.CopyTo(data, OmitUseOnce, filter, true);
            _storage.CopyTo(data, OmitUseOnce, filter, true);

            // TODO: apply InspectBeforeApply here to reduce memory usage?
            _preCommit.CopyTo(data, OmitUseOnce, filter);

            // Creation acquires the lease
            return new CommittedBlockState(filter, _destroyed, _blockchain, data, hash,
                ParentHash,
                blockNumber, raw);

            [DoesNotReturn]
            [StackTraceHidden]
            static void ThrowSameState()
            {
                throw new Exception("The same state as the parent is not handled now");
            }
        }

        /// <summary>
        /// Filters out entries that are of type <see cref="EntryType.UseOnce"/> as they should be used once only.
        /// </summary>
        private static bool OmitUseOnce(byte metadata) => (metadata != (int)EntryType.UseOnce && metadata != (int)EntryType.Proof);

        /// <summary>
        /// Applies this state directly on the <see cref="IBatch"/>
        /// without creating an in-memory representation of the committed state.
        /// </summary>
        public void ApplyRaw(IBatch batch)
        {
            _prefetcher?.BlockFurtherPrefetching();

            ApplyImpl(batch, _state, _blockchain);
            ApplyImpl(batch, _storage, _blockchain);
            ApplyImpl(batch, _preCommit, _blockchain);
        }

        public void Reset()
        {
            _hash = ParentHash;
            _filter.Clear();
            _destroyed = null;

            CreateDictionaries();
        }

        IStateStats IWorldState.Stats => this;

        public IPreCommitPrefetcher? OpenPrefetcher()
        {
            if (_prefetcher != null)
            {
                throw new Exception("Prefetching already started");
            }

            if (_blockchain._preCommit.CanPrefetch)
            {
                return _prefetcher = new PreCommitPrefetcher(_preCommit, this, _blockchain._pool);
            }

            return null;
        }

        private class PreCommitPrefetcher : IDisposable, IPreCommitPrefetcher, IPrefetcherContext, IThreadPoolWorkItem
        {
            private volatile bool _prefetchPossible = true;

            private readonly ConcurrentQueue<(Keccak, Keccak)> _items = new();
            private readonly BitFilter _prefetched;
            private readonly PooledSpanDictionary _cache;
            private readonly BlockState _parent;
            private readonly BufferPool _pool;

            private const int Working = 1;
            private const int NotWorking = 0;
            private volatile int _working = NotWorking;
            private readonly Page _workspace;

            private static readonly Keccak JustAccount = Keccak.Zero;

            public PreCommitPrefetcher(PooledSpanDictionary cache, BlockState parent, BufferPool pool)
            {
                _cache = cache;
                _parent = parent;
                _pool = pool;
                _prefetched = _parent._blockchain.CreateBitFilter();
                _workspace = pool.Rent(false);
            }

            public bool CanPrefetchFurther => _prefetchPossible;

            public void PrefetchAccount(in Keccak account)
            {
                if (CanPrefetchFurther == false)
                    return;

                var accountHash = account.GetHashCodeUlong();

                if (ShouldPrefetch(accountHash) == false)
                {
                    return;
                }

                _items.Enqueue((account, JustAccount));
                EnsureRunning();
            }

            private void EnsureRunning()
            {
                if (_working == NotWorking)
                {
                    if (Interlocked.CompareExchange(ref _working, Working, NotWorking) == NotWorking)
                    {
                        ThreadPool.UnsafeQueueUserWorkItem(this, false);
                    }
                }
            }

            public void SpinTillPrefetchDone()
            {
                SpinWait.SpinUntil(() => _working == NotWorking);
            }

            private bool ShouldPrefetch(ulong hash) => _prefetched.AddAtomic(hash);

            public void PrefetchStorage(in Keccak account, in Keccak storage)
            {
                if (CanPrefetchFurther == false)
                    return;

                // Try account first
                var accountHash = account.GetHashCodeUlong();
                var prefetchAccount = ShouldPrefetch(accountHash);

                if (prefetchAccount)
                {
                    _items.Enqueue((account, JustAccount));
                }

                var storageHash = storage.GetHashCodeUlong();
                var prefetchStorage = ShouldPrefetch(accountHash ^ storageHash);

                if (prefetchStorage)
                {
                    _items.Enqueue((account, storage));
                }

                if (prefetchStorage || prefetchAccount)
                {
                    EnsureRunning();
                }
            }

            void IThreadPoolWorkItem.Execute()
            {
                while (_items.TryDequeue(out (Keccak account, Keccak storage) item))
                {
                    lock (_cache)
                    {
                        if (_prefetchPossible == false)
                        {
                            // We leave _working set to Working so that next Prefetch operations
                            // never ensure that a task is running.
                            return;
                        }

                        if (item.storage.Equals(JustAccount))
                        {
                            PreCommit.Prefetch(item.account, this);
                        }
                        else
                        {
                            PreCommit.Prefetch(item.account, item.storage, this);
                        }
                    }
                }

                _working = NotWorking;
            }

            private IPreCommitBehavior PreCommit => _parent._blockchain._preCommit;

            public int PrefetchCount { get; private set; }

            public void BlockFurtherPrefetching()
            {
                lock (_cache)
                {
                    // Just set the prefetch possible to false and return.
                    // As every operation in IThreadPoolWorkItem.Execute takes this lock, it's safe.
                    // This has one additional benefit. There's no need to worry about whether a worker runs or not atm.
                    _prefetchPossible = false;
                }
            }

            [SkipLocalsInit]
            public ReadOnlySpanOwner<byte> Get(scoped in Key key, TransformPrefetchedData transform)
            {
                if (CanPrefetchFurther == false)
                {
                    // Nothing more to do
                    return default;
                }

                var hash = GetHash(key);
                var keyWritten = key.WriteTo(stackalloc byte[key.MaxByteLength]);

                if (_cache.TryGet(keyWritten, hash, out var cached))
                {
                    return new ReadOnlySpanOwner<byte>(cached, null);
                }

                if (CanPrefetchFurther == false)
                {
                    // Cannot, return
                    return default;
                }

                // We can prefetch so scan the ancestors. No using as we'll return it
                var ancestor = _parent.TryGetAncestors(key, keyWritten, hash);

                var span = ancestor.Span;

                // Transform data before storing them in the cache. This is done so that Decompress for example is run on
                // this thread, no on the one that marks paths as dirty.
                var transformed = transform(span, _workspace.Span, out var entryType);

                // Store the transformed so that, if a buffer reuse occurs in the transform it can be done before the next one is called.
                _cache.Set(keyWritten, hash, transformed, (byte)entryType);
                _parent._filter.AddAtomic(hash);
                PrefetchCount++;

                // The data are in cache, but it's easier and faster to return the owner from ancestors.
                if (ancestor.IsEmpty)
                {
                    // An empty ancestor can be disposed fast, and return immediately.
                    ancestor.Dispose();
                    return default;
                }

                // No dispose, the owner must live.
                return ancestor.Owner;
            }

            public void Dispose()
            {
                _pool.Return(_workspace);
                _prefetched.Return(_pool);
            }
        }

        public uint BlockNumber { get; private set; }

        public Keccak Hash
        {
            get
            {
                EnsureHash();
                return _hash!.Value;
            }
        }

        private void EnsureHash()
        {
            if (_hash == null)
            {
                _hash = _blockchain._preCommit.BeforeCommit(this, _cacheBudgetPreCommit);
            }
        }

        /// <summary>
        /// Run merkle behaviour for storage tries only
        /// </summary>
        public void RecalculateStorageTries()
        {
            ((ComputeMerkleBehavior)_blockchain._preCommit).RecalculateStorageTries(this, _cacheBudgetPreCommit);
        }

        public Keccak RecalculateStorageTrie(Keccak account)
        {
            return ((ComputeMerkleBehavior)_blockchain._preCommit).RecalculateStorageTrie(this, account, _cacheBudgetPreCommit);
        }

        protected BufferPool Pool => _blockchain._pool;

        [SkipLocalsInit]
        public void DestroyAccount(in Keccak address)
        {
            _hash = null;

            var searched = NibblePath.FromKey(address);

            var account = Key.Account(address);

            // set account to empty first
            _state.Set(account.WriteTo(stackalloc byte[account.MaxByteLength]), GetHash(account),
                ReadOnlySpan<byte>.Empty, (byte)EntryType.Persistent);

            Destroy(searched, _storage);
            Destroy(searched, _preCommit);

            _stats![address] = 0;

            _destroyed ??= new HashSet<Keccak>();
            _destroyed.Add(address);

            _blockchain._preCommit.OnAccountDestroyed(address, this);

            return;

            static void Destroy(NibblePath searched, PooledSpanDictionary dict)
            {
                foreach (var kvp in dict)
                {
                    Key.ReadFrom(kvp.Key, out var key);
                    if (key.Path.Equals(searched))
                    {
                        kvp.Destroy();
                    }
                }
            }
        }

        public Span<byte> GetStorage(in Keccak address, in Keccak storage, Span<byte> destination)
        {
            var key = Key.StorageCell(NibblePath.FromKey(address), storage);

            using var owner = Get(key);

            TryCache(key, owner, _storage);

            // check the span emptiness
            var data = owner.Span;
            if (data.IsEmpty)
                return Span<byte>.Empty;

            data.CopyTo(destination);
            return destination.Slice(0, data.Length);
        }

        /// <summary>
        /// Decides to whether put the value in a transient cache or in a persistent cache to speed
        /// up queries in next executions.
        /// </summary>
        /// <param name="key"></param>
        /// <param name="owner"></param>
        /// <param name="dict"></param>
        /// <exception cref="NotImplementedException"></exception>
        private void TryCache(in Key key, in ReadOnlySpanOwnerWithMetadata<byte> owner, PooledSpanDictionary dict)
        {
            if (_cacheBudgetStorageAndStage.ShouldCache(owner))
            {
                SetImpl(key, owner.Span, EntryType.Cached, dict);
            }
        }

        public Account GetAccount(in Keccak address)
        {
            var key = Key.Account(NibblePath.FromKey(address));

            using var owner = Get(key);

            TryCache(key, owner, _state);

            // check the span emptiness
            if (owner.Span.IsEmpty)
                return new Account(0, 0);

            Account.ReadFrom(owner.Span, out var result);
            return result;
        }

        [SkipLocalsInit]
        public void SetAccount(in Keccak address, in Account account, bool newAccountHint = false)
        {
            var payload = account.WriteTo(stackalloc byte[Account.MaxByteCount]);
            SetAccountRaw(address, payload, newAccountHint);
        }

        public void SetAccountRaw(in Keccak address, Span<byte> payload, bool newAccountHint)
        {
            var path = NibblePath.FromKey(address);
            var key = Key.Account(path);

            SetImpl(key, payload, EntryType.Persistent, _state);

            if (newAccountHint)
            {
                _blockchain._preCommit.OnNewAccountCreated(address, this);
            }

            _stats!.RegisterSetAccount(address);
        }

        public void SetKeyForProof(in Key key, Span<byte> payLoad)
        {
            SetImpl(key, payLoad, EntryType.Proof, key.Type == DataType.Account ? _state : _storage);
        }

        public void RemoveMerkle(in Key key)
        {
            //Remove without marking hash dirty - dangerous!

            var hash = GetHash(key);
            _filter.Add(hash);

            var k = key.WriteTo(stackalloc byte[key.MaxByteLength]);
            _preCommit.Set(k, hash, Span<byte>.Empty, (byte)EntryType.Persistent);
        }

        public void SetStorage(in Keccak address, in Keccak storage, ReadOnlySpan<byte> value)
        {
            var path = NibblePath.FromKey(address);
            var key = Key.StorageCell(path, storage);

            SetImpl(key, value, EntryType.Persistent, _storage);

            _stats!.RegisterSetStorageAccount(address);
        }

        [SkipLocalsInit]
        protected virtual void SetImpl(in Key key, in ReadOnlySpan<byte> payload, EntryType type, PooledSpanDictionary dict)
        {
            // clean precalculated hash
            _hash = null;

            var hash = GetHash(key);
            AddToFilter(hash);

            var k = key.WriteTo(stackalloc byte[key.MaxByteLength]);
            dict.Set(k, hash, payload, (byte)type);
        }

<<<<<<< HEAD
        protected virtual void SetImpl(in Key key, in ReadOnlySpan<byte> payload0, in ReadOnlySpan<byte> payload1,
=======
        private void AddToFilter(ulong hash)
        {
            _filter.AddAtomic(hash);
        }

        private void SetImpl(in Key key, in ReadOnlySpan<byte> payload0, in ReadOnlySpan<byte> payload1,
>>>>>>> 3eff92a7
            EntryType type,
            PooledSpanDictionary dict)
        {
            // clean precalculated hash
            _hash = null;

            var hash = GetHash(key);
            AddToFilter(hash);

            var k = key.WriteTo(stackalloc byte[key.MaxByteLength]);

            dict.Set(k, hash, payload0, payload1, (byte)type);
        }

        ReadOnlySpanOwnerWithMetadata<byte> ICommit.Get(scoped in Key key) => Get(key);

        void ICommit.Set(in Key key, in ReadOnlySpan<byte> payload, EntryType type) =>
            SetImpl(key, payload, type, _preCommit);

        void ICommit.Set(in Key key, in ReadOnlySpan<byte> payload0, in ReadOnlySpan<byte> payload1, EntryType type) =>
            SetImpl(key, payload0, payload1, type, _preCommit);

        public string Describe(Key.Predicate? predicate = null)
        {
            var writer = new StringWriter();
            var indented = new IndentedTextWriter(writer);
            indented.Indent = 1;

            writer.WriteLine("State:");
            _state.Describe(indented, predicate);

            writer.WriteLine("Storage:");
            _storage.Describe(indented, predicate);

            writer.WriteLine("PreCommit:");
            _preCommit.Describe(indented, predicate);

            return writer.ToString();
        }

        void ICommit.Visit(CommitAction action, TrieType type)
        {
            var dict = type == TrieType.State ? _state : _storage;

            foreach (var kvp in dict)
            {
                if (kvp.Metadata == (byte)EntryType.Persistent)
                {
                    Key.ReadFrom(kvp.Key, out var key);
                    action(key, kvp.Value);
                }
            }
        }

        /// <summary>
        /// Just for tests - accept visitor method to traverse the merkle trie
        /// </summary>
        /// <param name="visitor"></param>
        /// <param name="path"></param>
        /// <param name="context"></param>
        public void Accept(IBlockstateVisitor visitor, NibblePath path, BlockstateVisitorContext context)
        {
            var key = Key.Merkle(path);

            // Query for the node
            using var owner = context.Commit.Get(key);
            if (owner.IsEmpty)
            {
                return;
            }

            // read the existing one
            var leftover = Node.ReadFrom(out var type, out var leaf, out var ext, out var branch, owner.Span);
            switch (type)
            {
                case Node.Type.Leaf:
                    {
                        var keccak = context.IsStorage
                            ? ((ComputeMerkleBehavior)_blockchain._preCommit).GetStorageHash(this, context.AccountHash, path, false)
                            : ((ComputeMerkleBehavior)_blockchain._preCommit).GetHash(path, this, false);

                        visitor.VisitLeaf(path, keccak, leaf.Path, context, this);

                        if (!context.IsStorage)
                        {
                            var full = path.Append(leaf.Path, stackalloc byte[NibblePath.MaxLengthValue * 2 + 1]);
                            using var leadDataOwner = context.Commit.Get(Key.Account(full));
                            Account.ReadFrom(leadDataOwner.Span, out Account account);

                            if (account.StorageRootHash != Keccak.EmptyTreeHash)
                            {
                                var prefixed = new ComputeMerkleBehavior.PrefixingCommit(this);
                                prefixed.SetPrefix(full);
                                BlockstateVisitorContext storageContext = new BlockstateVisitorContext(prefixed);
                                storageContext.Level = context.Level + 1;
                                storageContext.IsStorage = true;
                                storageContext.AccountHash = full.UnsafeAsKeccak;
                                Accept(visitor, NibblePath.Empty, storageContext);
                            }
                        }

                        return;
                    }
                case Node.Type.Extension:
                    {
                        var keccak = context.IsStorage
                            ? ((ComputeMerkleBehavior)_blockchain._preCommit).GetStorageHash(this, context.AccountHash, path, false)
                            : ((ComputeMerkleBehavior)_blockchain._preCommit).GetHash(path, this, false);

                        visitor.VisitExtension(path, keccak, ext, context, this);

                        context.Level++;
                        context.BranchChildIndex = null;
                        NibblePath childPath = path.Append(ext.Path, stackalloc byte[NibblePath.MaxLengthValue * 2 + 1]);
                        Accept(visitor, childPath, context);
                        context.Level--;
                        return;
                    }
                case Node.Type.Branch:
                    {
                        var keccak = context.IsStorage
                            ? ((ComputeMerkleBehavior)_blockchain._preCommit).GetStorageHash(this, context.AccountHash, path, false)
                            : ((ComputeMerkleBehavior)_blockchain._preCommit).GetHash(path, this, false);

                        visitor.VisitBranch(path, keccak, context, this);

                        context.Level++;
                        Span<byte> workingSpan = stackalloc byte[NibblePath.MaxLengthValue * 2 + 1];
                        Span<byte> rlpMemoization = stackalloc byte[RlpMemo.Size];
                        for (byte i = 0; i < NibbleSet.NibbleCount; i++)
                        {
                            if (branch.Children[i])
                            {
                                context.BranchChildIndex = i;
                                NibblePath childPath = path.AppendNibble(i, workingSpan);

                                if (childPath.Length == NibblePath.KeccakNibbleCount)
                                {
                                    RlpMemo memo = RlpMemo.Decompress(leftover, branch.Children, rlpMemoization);
                                    KeccakOrRlp childKeccakOrRlp = Keccak.Zero;
                                    if (memo.TryGetKeccak(i, out var keccakSpan))
                                    {
                                        childKeccakOrRlp = new Keccak(keccakSpan);
                                    }
                                    else
                                    {
                                        var spanOwner = context.Commit.Get(Key.Raw(childPath, context.IsStorage ? DataType.StorageCell : DataType.Account, NibblePath.Empty));
                                        if (!spanOwner.IsEmpty)
                                            KeccakOrRlp.FromSpan(spanOwner.Span, out childKeccakOrRlp);
                                    }
                                    visitor.VisitLeaf(childPath, childKeccakOrRlp, NibblePath.Empty, context, this);
                                    continue;
                                }

                                Accept(visitor, childPath, context);
                            }
                        }

                        context.Level--;
                        return;
                    }
                default:
                    return;
            }
        }

        IChildCommit ICommit.GetChild() => new ChildCommit(Pool, this);

        public IReadOnlyDictionary<Keccak, int> Stats => _stats!;

        class ChildCommit(BufferPool pool, ICommit parent) : RefCountingDisposable, IChildCommit
        {
            private readonly PooledSpanDictionary _dict = new(pool, true);

            [SkipLocalsInit]
            public ReadOnlySpanOwnerWithMetadata<byte> Get(scoped in Key key)
            {
                var hash = GetHash(key);
                var keyWritten = key.WriteTo(stackalloc byte[key.MaxByteLength]);

                if (_dict.TryGet(keyWritten, hash, out var result))
                {
                    AcquireLease();
                    return new ReadOnlySpanOwnerWithMetadata<byte>(new ReadOnlySpanOwner<byte>(result, this), 0);
                }

                // Don't nest, as reaching to parent should be easy.
                return parent.Get(key);
            }

            [SkipLocalsInit]
            public void Set(in Key key, in ReadOnlySpan<byte> payload, EntryType type)
            {
                var hash = GetHash(key);
                var keyWritten = key.WriteTo(stackalloc byte[key.MaxByteLength]);

                _dict.Set(keyWritten, hash, payload, (byte)type);
            }

            [SkipLocalsInit]
            public void Set(in Key key, in ReadOnlySpan<byte> payload0, in ReadOnlySpan<byte> payload1, EntryType type)
            {
                var hash = GetHash(key);
                var keyWritten = key.WriteTo(stackalloc byte[key.MaxByteLength]);

                _dict.Set(keyWritten, hash, payload0, payload1, (byte)type);
            }

            public void Commit()
            {
                foreach (var kvp in _dict)
                {
                    Key.ReadFrom(kvp.Key, out var key);
                    var type = (EntryType)kvp.Metadata;

                    // flush down only volatiles
                    if (type != EntryType.UseOnce)
                    {
                        parent.Set(key, kvp.Value, type);
                    }
                }
            }

            public IChildCommit GetChild() => new ChildCommit(pool, this);

            public IReadOnlyDictionary<Keccak, int> Stats =>
                throw new NotImplementedException("Child commits provide no stats");

            protected override void CleanUp()
            {
                _dict.Dispose();
            }

            public override string ToString() => _dict.ToString();
        }

        [SkipLocalsInit]
        public virtual ReadOnlySpanOwnerWithMetadata<byte> Get(scoped in Key key)
        {
            var hash = GetHash(key);
            var keyWritten = key.WriteTo(stackalloc byte[key.MaxByteLength]);

            return TryGet(key, keyWritten, hash);
        }

        /// <summary>
        /// A recursive search through the block and its parent until null is found at the end of the weekly referenced
        /// chain.
        /// </summary>
        protected ReadOnlySpanOwnerWithMetadata<byte> TryGet(scoped in Key key, scoped ReadOnlySpan<byte> keyWritten,
            ulong bloom)
        {
            var owner = TryGetLocal(key, keyWritten, bloom, out var succeeded);
            if (succeeded)
                return owner.WithDepth(0);

            return TryGetAncestors(key, keyWritten, bloom);
        }

        private ReadOnlySpanOwnerWithMetadata<byte> TryGetAncestors(scoped in Key key,
            scoped ReadOnlySpan<byte> keyWritten, ulong keyHash)
        {
            var destroyedHash = CommittedBlockState.GetDestroyedHash(key);

            if (_ancestorsFilter.HasValue && _ancestorsFilter.GetValueOrDefault().MayContainAny(keyHash, destroyedHash))
            {
                ushort depth = 1;

                // Walk through the ancestors only if the filter shows that they may contain the value
                foreach (var ancestor in _ancestors)
                {
                    var owner = ancestor.TryGetLocal(key, keyWritten, keyHash, destroyedHash, out var succeeded);
                    if (succeeded)
                        return owner.WithDepth(depth);

                    depth++;
                }
            }

            return TryGetDatabase(key);
        }

        [SkipLocalsInit]
        private ReadOnlySpanOwnerWithMetadata<byte> TryGetDatabase(scoped in Key key)
        {
            // report db read
            Interlocked.Increment(ref _dbReads);

            if (_batch.TryGet(key, out var span))
            {
                // return leased batch
                _batch.AcquireLease();
                return new ReadOnlySpanOwner<byte>(span, _batch).FromDatabase();
            }

            // Return default as the value does not exist
            return default;
        }

        /// <summary>
        /// Tries to get the key only from this block, acquiring no lease as it assumes that the lease is taken.
        /// </summary>
        private ReadOnlySpanOwner<byte> TryGetLocal(scoped in Key key, scoped ReadOnlySpan<byte> keyWritten,
            ulong bloom, out bool succeeded)
        {
            var mayHave = _filter.MayContain(bloom);

            // check if the change is in the block
            if (!mayHave)
            {
                // if destroyed, return false as no previous one will contain it
                if (IsAccountDestroyed(key))
                {
                    succeeded = true;
                    return default;
                }

                succeeded = false;
                return default;
            }

            // First always try pre-commit as it may overwrite data.
            // Don't do it for the storage though! StorageCell entries are not modified by pre-commit! It can only read them!
            if (key.Type != DataType.StorageCell && _preCommit.TryGet(keyWritten, bloom, out var span))
            {
                // return with owned lease
                succeeded = true;
                AcquireLease();
                return new ReadOnlySpanOwner<byte>(span, this);
            }

            return TryGetLocalDict(key, keyWritten, bloom, out succeeded);
        }

        private ReadOnlySpanOwner<byte> TryGetLocalDict(scoped in Key key, scoped ReadOnlySpan<byte> keyWritten,
            ulong bloom, out bool succeeded)
        {
            // select the map to search for
            var dict = key.Type switch
            {
                DataType.Account => _state,
                DataType.StorageCell => _storage,
                _ => null
            };

            if (dict is not null && dict.TryGet(keyWritten, bloom, out var span))
            {
                // return with owned lease
                succeeded = true;
                AcquireLease();
                return new ReadOnlySpanOwner<byte>(span, this);
            }

            _xorMissed.Add(1);

            // if destroyed, return false as no previous one will contain it
            succeeded = IsAccountDestroyed(key);
            return default;
        }

        private bool IsAccountDestroyed(scoped in Key key)
        {
            if (_destroyed == null)
                return false;

            if (key.Path.Length != NibblePath.KeccakNibbleCount)
                return false;

            // it's either Account, Storage, or Merkle that is a storage
            return _destroyed.Contains(key.Path.UnsafeAsKeccak);
        }

        protected override void CleanUp()
        {
            _state.Dispose();
            _storage.Dispose();
            _preCommit.Dispose();
            _batch.Dispose();
            _xorMissed.Dispose();
            _prefetcher?.Dispose();
            _filter.Return(Pool);
            _ancestorsFilter?.Return(Pool);

            // release all the ancestors
            foreach (var ancestor in _ancestors)
            {
                ancestor.Dispose();
            }
        }

        public override string ToString() =>
            base.ToString() + ", " +
            $"{nameof(BlockNumber)}: {BlockNumber}, " +
            $"State: {_state}, " +
            $"Storage: {_storage}, " +
            $"PreCommit: {_preCommit}";

        public int DbReads => Volatile.Read(ref _dbReads);

        public IEnumerable<(uint blockNumber, Keccak hash)> Ancestors =>
            _ancestors.Select(ancestor => (ancestor.BlockNumber, ancestor.Hash));
    }

    /// <summary>
    /// BlockState implementation for snap sync - used only in RawState implementation
    /// Handles boundary proof node data in a separate dictionary
    /// </summary>
    private class SyncBlockState : BlockState
    {
        private readonly PooledSpanDictionary _proofKeys;
        private readonly HashSet<ulong> _proofHashSet;

        public SyncBlockState(Keccak parentStateRoot, IReadOnlyBatch batch, CommittedBlockState[] ancestors,
            Blockchain blockchain) : base(parentStateRoot, batch, ancestors, blockchain)
        {
            if (_proofKeys != null)
                _proofKeys.Dispose();

            _proofKeys = new PooledSpanDictionary(Pool, true);
            _proofHashSet = new HashSet<ulong>();
        }

        public override ReadOnlySpanOwnerWithMetadata<byte> Get(scoped in Key key)
        {
            var hash = GetHash(key);
            var keyWritten = key.WriteTo(stackalloc byte[key.MaxByteLength]);

            if (_proofHashSet.Contains(hash) && _proofKeys.TryGet(keyWritten, hash, out var span))
            {
                AcquireLease();
                return new ReadOnlySpanOwner<byte>(span, this).WithDepth(0);
            }
            return TryGet(key, keyWritten, hash);
        }

        protected override void SetImpl(in Key key, in ReadOnlySpan<byte> payload, EntryType type, PooledSpanDictionary dict)
        {
            // clean precalculated hash
            _hash = null;

            var hash = GetHash(key);
            var k = key.WriteTo(stackalloc byte[key.MaxByteLength]);

            if (type == EntryType.Proof || (type == EntryType.Persistent && _proofHashSet.Contains(hash)))
            {
                _proofKeys.Set(k, hash, payload, (byte)type);
                _proofHashSet.Add(hash);
                return;
            }

            _filter.Add(hash);
            dict.Set(k, hash, payload, (byte)type);
        }

        protected override void SetImpl(in Key key, in ReadOnlySpan<byte> payload0, in ReadOnlySpan<byte> payload1, EntryType type, PooledSpanDictionary dict)
        {
            // clean precalculated hash
            _hash = null;

            var hash = GetHash(key);
            var k = key.WriteTo(stackalloc byte[key.MaxByteLength]);

            if (type == EntryType.Proof || (type == EntryType.Persistent && _proofHashSet.Contains(hash)))
            {
                _proofKeys.Set(k, hash, payload0, payload1, (byte)type);
                _proofHashSet.Add(hash);
                return;
            }

            _filter.Add(hash);
            dict.Set(k, hash, payload0, payload1, (byte)type);
        }

        protected override void CleanUp()
        {
            _proofHashSet.Clear();
            _proofKeys.Dispose();
            base.CleanUp();
        }

        /// <summary>
        /// Process snap sync proof nodes to establish which ones can be safely persisted
        /// </summary>
        /// <param name="accountKeccak"></param>
        /// <param name="packedProofPaths"></param>
        /// <param name="proofCount"></param>
        /// <exception cref="InvalidDataException"></exception>
        public void ProcessProofNodes(Keccak accountKeccak, Span<byte> packedProofPaths, int proofCount)
        {
            Span<byte> workingSpan = stackalloc byte[NibblePath.MaxLengthValue * 2 + 1];
            Span<byte> rlpMemoization = stackalloc byte[RlpMemo.Size];
            Span<byte> targetKeySpan = stackalloc byte[NibblePath.FullKeccakByteLength * 2 + 1];
            Span<byte> nodeWorkingSpan = stackalloc byte[Node.Extension.MaxByteLength];

            var accountPath = NibblePath.FromKey(accountKeccak);

            Dictionary<ulong, bool> proofNodeResults = new Dictionary<ulong, bool>();

            for (int j = 0; j < proofCount; j++)
            {
                byte len = packedProofPaths[j * 33];
                Span<byte> rawPath = new Span<byte>(ref packedProofPaths[j * 33 + 1]);

                NibblePath path = NibblePath.FromKey(rawPath, 0, len);

                if (accountKeccak == Keccak.Zero && path.IsEmpty)
                    continue;

                Key key = accountKeccak != Keccak.Zero
                    ? Key.Raw(accountPath, DataType.Merkle, path)
                    : Key.Merkle(path);

                var hash = GetHash(key);
                var k = key.WriteTo(targetKeySpan);

                proofNodeResults[hash] = false;

                if (!_proofKeys.TryGet(k, hash, out var span))
                    continue;

                var leftover = Node.ReadFrom(out var type, out _, out var ext, out var branch, span);
                switch (type)
                {
                    case Node.Type.Branch:

                        bool allChildrenPersisted = true;

                        RlpMemo memo = RlpMemo.Decompress(leftover, branch.Children, rlpMemoization);

                        for (byte i = 0; i < NibbleSet.NibbleCount; i++)
                        {
                            if (branch.Children[i])
                            {
                                var childPath = path.AppendNibble(i, workingSpan);

                                Key childKey = accountKeccak != Keccak.Zero
                                    ? Key.Raw(accountPath, DataType.Merkle, childPath)
                                    : Key.Merkle(childPath);
                                var childHash = GetHash(childKey);

                                bool isPersisted;
                                //double check due to potential hash collision
                                if (_proofHashSet.Contains(childHash) && proofNodeResults.TryGetValue(childHash, out bool thisRoundPersisted))
                                {
                                    isPersisted = thisRoundPersisted;
                                }
                                else if (memo.TryGetKeccak(i, out var memoKeccak))
                                {
                                    isPersisted = IsPersistedWithHash(accountKeccak, childPath, new Keccak(memoKeccak));
                                }
                                else
                                {
                                    //Rlp shorted than 32 bytes - assume persisted
                                    isPersisted = true;
                                }

                                if (!isPersisted)
                                {
                                    allChildrenPersisted = false;
                                    break;
                                }
                            }
                        }

                        if (allChildrenPersisted)
                        {
                            proofNodeResults[hash] = true;
                            _preCommit.Set(k, hash, branch.WriteTo(nodeWorkingSpan), memo.Raw, (byte)EntryType.Persistent);
                        }

                        break;
                    case Node.Type.Extension:

                        var extChildPath = path.Append(ext.Path, workingSpan);
                        Key extChildKey = accountKeccak != Keccak.Zero
                            ? Key.Raw(accountPath, DataType.Merkle, extChildPath)
                            : Key.Merkle(extChildPath);
                        var extChildHash = GetHash(extChildKey);

                        if (_proofHashSet.Contains(extChildHash) && proofNodeResults[extChildHash] || IsPersisted(accountKeccak, extChildPath))
                        {
                            proofNodeResults[hash] = true;
                            _preCommit.Set(k, hash, ext.WriteTo(nodeWorkingSpan), (byte)EntryType.Persistent);
                        }

                        break;
                    case Node.Type.Leaf:
                        throw new InvalidDataException("Should not process leaf proof node!");
                }
            }
        }

        private bool IsPersistedWithHash(in Keccak account, NibblePath path, Keccak expectedHash)
        {
            var preCommitBehavior = (ComputeMerkleBehavior)_blockchain._preCommit;
            var hash = account == Keccak.Zero ? preCommitBehavior.GetHash(path, this, false) : preCommitBehavior.GetStorageHash(this, account, path, false);

            return hash == expectedHash;
        }

        private bool IsPersisted(in Keccak account, NibblePath path)
        {
            var preCommitBehavior = (ComputeMerkleBehavior)_blockchain._preCommit;
            var hash = account == Keccak.Zero ? preCommitBehavior.GetHash(path, this, false) : preCommitBehavior.GetStorageHash(this, account, path, false);

            return hash == Keccak.EmptyTreeHash;
        }
    }

    public bool HasState(in Keccak keccak)
    {
        lock (_blockLock)
        {
            if (_blocksByHash.ContainsKey(keccak))
                return true;

            if (_db.HasState(keccak))
                return true;

            return false;
        }
    }

    /// <summary>
    /// Represents a block that is a result of ExecutionPayload.
    /// </summary>
    private class CommittedBlockState : RefCountingDisposable
    {
        /// <summary>
        /// A faster filter constructed on block commit.
        /// </summary>
        public readonly BitFilter Filter;

        /// <summary>
        /// Stores information about contracts that should have their previous incarnations destroyed.
        /// </summary>
        private readonly HashSet<Keccak>? _destroyed;

        private readonly Blockchain _blockchain;

        /// <summary>
        /// All the state, storage and commitment that was committed.
        /// </summary>
        private readonly PooledSpanDictionary _committed;

        private readonly bool _raw;
        private bool _discardable;
        private readonly DelayedMetrics.DelayedCounter<long, DelayedMetrics.LongIncrement> _filterMissed;

        public CommittedBlockState(BitFilter filter, HashSet<Keccak>? destroyed, Blockchain blockchain,
            PooledSpanDictionary committed, Keccak hash, Keccak parentHash,
            uint blockNumber, bool raw)
        {
            Filter = filter;
            _destroyed = destroyed;

            if (destroyed != null)
            {
                foreach (var account in destroyed)
                {
                    filter.Add(GetDestroyedHash(account));
                }
            }

            _blockchain = blockchain;
            _committed = committed;
            _raw = raw;
            Hash = hash;
            ParentHash = parentHash;
            BlockNumber = blockNumber;

            _filterMissed = _blockchain._bloomMissedReads.Delay();
        }

        public Keccak ParentHash { get; }

        public uint BlockNumber { get; private set; }

        public Keccak Hash { get; }

        private const ulong NonDestroyable = 0;

        public static ulong GetDestroyedHash(in Key key)
        {
            var path = key.Path;

            // Check if the path length qualifies.
            // The check for destruction is performed only for Account, Storage or Merkle-of-Storage that all have full paths.
            if (path.Length != NibblePath.KeccakNibbleCount)
                return NonDestroyable;

            // Return ulong hash.
            return GetDestroyedHash(path.UnsafeAsKeccak);
        }

        private static uint GetDestroyedHash(in Keccak keccak) =>
            BitOperations.Crc32C((uint)keccak.GetHashCode(), 0xDEADBEEF);

        /// <summary>
        /// Tries to get the key only from this block, acquiring no lease as it assumes that the lease is taken.
        /// </summary>
        public ReadOnlySpanOwner<byte> TryGetLocal(scoped in Key key, scoped ReadOnlySpan<byte> keyWritten,
            ulong bloom, ulong destroyedHash, out bool succeeded)
        {
            var mayHave = Filter.MayContain(bloom);

            // check if the change is in the block
            if (!mayHave)
            {
                // if destroyed, return false as no previous one will contain it
                if (IsAccountDestroyed(key, destroyedHash))
                {
                    succeeded = true;
                    return default;
                }

                succeeded = false;
                return default;
            }

            // first always try pre-commit as it may overwrite data
            if (_committed.TryGet(keyWritten, bloom, out var span))
            {
                // return with owned lease
                succeeded = true;
                AcquireLease();
                return new ReadOnlySpanOwner<byte>(span, this);
            }

            _filterMissed.Add(1);

            // if destroyed, return false as no previous one will contain it
            if (IsAccountDestroyed(key, destroyedHash))
            {
                succeeded = true;
                return default;
            }

            succeeded = false;
            return default;
        }

        [MethodImpl(MethodImplOptions.AggressiveInlining)]
        private bool IsAccountDestroyed(scoped in Key key, ulong destroyed)
        {
            if (destroyed == NonDestroyable || _destroyed == null)
                return false;

            return Filter.MayContain(destroyed) && _destroyed.Contains(key.Path.UnsafeAsKeccak);
        }

        protected override void CleanUp()
        {
            _filterMissed.Dispose();
            _committed.Dispose();
            Filter.Return(_blockchain._pool);

            if (_raw == false && _discardable == false)
            {
                _blockchain.Remove(this);
            }
        }

        public void Apply(IBatch batch)
        {
            if (_destroyed is { Count: > 0 })
            {
                foreach (var account in _destroyed)
                {
                    batch.Destroy(NibblePath.FromKey(account));
                }
            }

            ApplyImpl(batch, _committed, _blockchain);
        }

        public override string ToString() =>
            base.ToString() + ", " +
            $"{nameof(BlockNumber)}: {BlockNumber}, " +
            $"Committed data: {_committed}, ";

        public void MakeDiscardable()
        {
            _discardable = true;
        }
    }

    /// <summary>
    /// Represents a block that is a result of ExecutionPayload.
    /// </summary>
    private class ReadOnlyState : RefCountingDisposable, IReadOnlyWorldState
    {
        private readonly ReadOnlyBatchCountingRefs _batch;
        private readonly CommittedBlockState[] _ancestors;
        private readonly BitFilter? _ancestorsFilter;
        private readonly BufferPool? _pool;

        public ReadOnlyState(ReadOnlyBatchCountingRefs batch)
        {
            _batch = batch;
            _ancestors = [];
            Hash = batch.Metadata.StateHash;
        }

        public ReadOnlyState(Keccak stateRoot, ReadOnlyBatchCountingRefs batch, CommittedBlockState[] ancestors)
        {
            _batch = batch;
            _ancestors = ancestors;
            Hash = stateRoot;
        }

        public ReadOnlyState(Keccak stateRoot, ReadOnlyBatchCountingRefs batch, CommittedBlockState[] ancestors,
            BitFilter? ancestorsFilter, BufferPool pool)
        {
            _batch = batch;
            _ancestors = ancestors;
            _ancestorsFilter = ancestorsFilter;
            _pool = pool;
            Hash = stateRoot;
        }

        public uint BlockNumber { get; private set; }

        public Keccak Hash { get; }

        public Span<byte> GetStorage(in Keccak address, in Keccak storage, Span<byte> destination)
        {
            var key = Key.StorageCell(NibblePath.FromKey(address), storage);

            using var owner = Get(key);

            // check the span emptiness
            var data = owner.Span;
            if (data.IsEmpty)
                return Span<byte>.Empty;

            data.CopyTo(destination);
            return destination.Slice(0, data.Length);
        }

        public Account GetAccount(in Keccak address)
        {
            var key = Key.Account(NibblePath.FromKey(address));

            using var owner = Get(key);

            // check the span emptiness
            if (owner.Span.IsEmpty)
                return new Account(0, 0);

            Account.ReadFrom(owner.Span, out var result);
            return result;
        }

        [SkipLocalsInit]
        public ReadOnlySpanOwnerWithMetadata<byte> Get(scoped in Key key)
        {
            var hash = GetHash(key);
            var keyWritten = key.WriteTo(stackalloc byte[key.MaxByteLength]);

            var result = TryGet(key, keyWritten, hash, out var succeeded);

            Debug.Assert(succeeded);
            return result;
        }

        /// <summary>
        /// A recursive search through the block and its parent until null is found at the end of the weekly referenced
        /// chain.
        /// </summary>
        private ReadOnlySpanOwnerWithMetadata<byte> TryGet(scoped in Key key, scoped ReadOnlySpan<byte> keyWritten,
            ulong keyHash, out bool succeeded)
        {
            if (_ancestors.Length > 0)
            {
                var destroyedHash = CommittedBlockState.GetDestroyedHash(key);

                if (_ancestorsFilter == null ||
                    _ancestorsFilter.GetValueOrDefault().MayContainAny(keyHash, destroyedHash))
                {
                    ushort depth = 1;

                    // Walk through the ancestors only if the filter shows that they may contain the value
                    foreach (var ancestor in _ancestors)
                    {
                        var owner = ancestor.TryGetLocal(key, keyWritten, keyHash, destroyedHash, out succeeded);
                        if (succeeded)
                            return owner.WithDepth(depth);

                        depth++;
                    }
                }
            }

            if (_batch.TryGet(key, out var span))
            {
                // return leased batch
                succeeded = true;
                _batch.AcquireLease();
                return new ReadOnlySpanOwner<byte>(span, _batch).FromDatabase();
            }

            // report as succeeded operation. The value is not there but it was walked through.
            succeeded = true;
            return default;
        }

        protected override void CleanUp()
        {
            _batch.Dispose();

            // release all the ancestors
            foreach (var ancestor in _ancestors)
            {
                ancestor.Dispose();
            }

            _ancestorsFilter?.Return(_pool);
        }

        public override string ToString() =>
            base.ToString() + ", " +
            $"{nameof(BlockNumber)}: {BlockNumber}";
    }

    public static ulong GetHash(in Key key) => key.GetHashCodeULong();

    public async ValueTask DisposeAsync()
    {
        // mark writer as complete
        _finalizedChannel.Writer.Complete();

        // await the flushing task
        await _flusher;

        _accessor?.Dispose();

        // dispose all memoized blocks to please the ref-counting
        foreach (var (_, block) in _blocksByHash)
        {
            block.Dispose();
        }

        _blocksByHash.Clear();
        _blocksByNumber.Clear();

        // once the flushing is done and blocks are disposed, dispose the pool
        _pool.Dispose();

        // dispose metrics, but flush them last time before unregistering
        _beforeMetricsDisposed?.Invoke();
        _meter.Dispose();
    }

    /// <summary>
    /// The raw state implementation - no ancestors
    /// </summary>
    private class RawState : IRawState
    {
        private readonly ArrayBufferWriter<byte> _prefixesToDelete = new();
        private readonly Blockchain _blockchain;
        private readonly IDb _db;
        private SyncBlockState? _current;

        private bool _finalized;

        public RawState(Blockchain blockchain, IDb db)
        {
            _blockchain = blockchain;
            _db = db;
            _current = new SyncBlockState(Keccak.Zero, _db.BeginReadOnlyBatch(), [], _blockchain);
        }

        public RawState(Blockchain blockchain, IDb db, Keccak rootHash)
        {
            _blockchain = blockchain;
            _db = db;
            _current = new SyncBlockState(rootHash, _db.BeginReadOnlyBatch(), [], _blockchain);
            Hash = rootHash;
        }

        public void Dispose()
        {
            _current?.Dispose();
        }

        public Account GetAccount(in Keccak address) => _current.GetAccount(address);

        public Span<byte> GetStorage(in Keccak address, in Keccak storage, Span<byte> destination) =>
            _current.GetStorage(address, in storage, destination);

        public Keccak Hash { get; private set; }

        public void CreateMerkleBranch(in Keccak account, in NibblePath storagePath, byte[] childNibbles, Keccak[] childHashes, bool persist = true)
        {
            Key key = account == Keccak.Zero ? Key.Merkle(storagePath) : Key.Raw(NibblePath.FromKey(account), DataType.Merkle, storagePath);

            NibbleSet set = new NibbleSet();
            Span<byte> rlpMemoization = stackalloc byte[RlpMemo.Size];
            RlpMemo memo = new RlpMemo(rlpMemoization);

            for (int i = 0; i < childNibbles.Length; i++)
            {
                set[childNibbles[i]] = true;
                if (childHashes[i] != Keccak.Zero)
                    memo.Set(childHashes[i], childNibbles[i]);
            }
            _current.SetBranch(key, set, memo.Raw, persist ? EntryType.Persistent : EntryType.Proof);
        }

        public void CreateMerkleExtension(in Keccak account, in NibblePath storagePath, in NibblePath extPath, bool persist = true)
        {
            Key key = account == Keccak.Zero ? Key.Merkle(storagePath) : Key.Raw(NibblePath.FromKey(account), DataType.Merkle, storagePath);

            _current.SetExtension(key, extPath, persist ? EntryType.Persistent : EntryType.Proof);
        }

        public void CreateMerkleLeaf(in Keccak account, in NibblePath storagePath, in NibblePath leafPath)
        {
            Key key = account == Keccak.Zero ? Key.Merkle(storagePath) : Key.Raw(NibblePath.FromKey(account), DataType.Merkle, storagePath);

            _current.SetLeaf(key, leafPath);
        }

        public void ProcessProofNodes(in Keccak account, Span<byte> packedProofPaths, int proofCount)
        {
            _current.ProcessProofNodes(account, packedProofPaths, proofCount);
        }

        public void RegisterDeleteByPrefix(in Key prefix)
        {
            var span = _prefixesToDelete.GetSpan(prefix.MaxByteLength);
            var written = prefix.WriteTo(span);
            _prefixesToDelete.Advance(written.Length);
        }

        public void SetAccount(in Keccak address, in Account account) => _current.SetAccount(address, account);

        public void SetStorage(in Keccak address, in Keccak storage, ReadOnlySpan<byte> value) =>
            _current.SetStorage(address, storage, value);

        public void DestroyAccount(in Keccak address) => _current.DestroyAccount(address);

        public void Commit(bool ensureHash, bool keepOpened)
        {
            ThrowOnFinalized();

            //commit without hash recalc - useful for storage ranges in snap sync
            if (ensureHash)
                Hash = _current.Hash;
           
            using var batch = _db.BeginNextBatch();

            DeleteByPrefixes(batch);

            _current.ApplyRaw(batch);
            _current.Dispose();
            _current = null;

            //batch.VerifyDbPagesOnCommit();
            batch.Commit(CommitOptions.DangerNoWrite);

            if (keepOpened)
                Open();
        }

        public void Finalize(uint blockNumber)
        {
            ThrowOnFinalized();

            //enforce hash calculation
            Hash = ((ComputeMerkleBehavior)_blockchain._preCommit).GetHash(NibblePath.Empty, this);

            using var batch = _db.BeginNextBatch();
            batch.SetMetadata(blockNumber, Hash);
            batch.Commit(CommitOptions.DangerNoWrite);

            _blockchain._accessor?.OnRawStateFinalize(Hash);

            _finalized = true;
        }

        public void Open()
        {
            if (_current != null)
                return;

            _current = new SyncBlockState(Keccak.Zero, _db.BeginReadOnlyBatch(), [], _blockchain);
        }

        private void DeleteByPrefixes(IBatch batch)
        {
            var prefixes = _prefixesToDelete.WrittenSpan;
            while (prefixes.IsEmpty == false)
            {
                prefixes = Key.ReadFrom(prefixes, out var prefixToDelete);
                batch.DeleteByPrefix(prefixToDelete);
            }

            _prefixesToDelete.ResetWrittenCount();
        }

        public Keccak RefreshRootHash()
        {
            Hash = _current.Hash;
            return Hash;
        }

        public Keccak GetHash(in NibblePath path, bool ignoreCache)
        {
            return ((ComputeMerkleBehavior)_blockchain._preCommit).GetHash(path, this, ignoreCache);
        }

        public Keccak GetStorageHash(in Keccak account, in NibblePath path, bool ignoreCache)
        {
            return ((ComputeMerkleBehavior)_blockchain._preCommit).GetStorageHash(this, account, path, ignoreCache);
        }

        public Keccak RecalculateRootHash()
        {
            return ((ComputeMerkleBehavior)_blockchain._preCommit).CalculateStateRootHash(this);
        }

        public bool IsPersisted(in Keccak account, NibblePath path)
        {
            if (path.Length == NibblePath.KeccakNibbleCount)
                return false; //no merkle data at this level

            Key key = account == Keccak.Zero ? Key.Merkle(path) : Key.Raw(NibblePath.FromKey(account), DataType.Merkle, path);

            using var owner = Get(key);
            return !owner.IsEmpty;
        }

        public void Discard()
        {
            _current?.Reset();
        }

        public string DumpTrie()
        {
            var td = new TrieDumper();
            var context = new BlockstateVisitorContext(_current);
            td.VisitTree(Hash, context);
            _current.Accept(td, NibblePath.Empty, context);
            return td.ToString();
        }

        public Keccak RecalculateStorageRoot(in Keccak accountAddress)
        {
            return _current.RecalculateStorageTrie(accountAddress);
        }

        private void ThrowOnFinalized()
        {
            if (_finalized)
            {
                ThrowAlreadyFinalized();
            }

            [DoesNotReturn]
            [StackTraceHidden]
            static void ThrowAlreadyFinalized()
            {
                throw new Exception("This ras state has already been finalized!");
            }
        }

        public ReadOnlySpanOwnerWithMetadata<byte> Get(scoped in Key key) => ((IReadOnlyWorldState)_current).Get(key);
    }

    public IReadOnlyWorldStateAccessor BuildReadOnlyAccessor()
    {
        return _accessor = new ReadOnlyWorldStateAccessor(this);
    }

    private class ReadOnlyWorldStateAccessor : IReadOnlyWorldStateAccessor
    {
        private readonly ReaderWriterLockSlim _lock = new();
        private Dictionary<Keccak, ReadOnlyState> _readers = new();
        private readonly Queue<ReadOnlyState> _queue = new();
        private readonly Blockchain _blockchain;

        public ReadOnlyWorldStateAccessor(Blockchain blockchain)
        {
            _blockchain = blockchain;

            //var snapshot = _blockchain._db.SnapshotAll()
            //    .Select(batch => new ReadOnlyState(new ReadOnlyBatchCountingRefs(batch)))
            //    .ToArray();

            //// enqueue all to make them properly disposable
            //foreach (ReadOnlyState state in snapshot)
            //{
            //    _queue.Enqueue(state);
            //    _readers.Add(state.Hash, state);
            //}
        }

        public void OnCommitToBlockchain(in Keccak stateHash)
        {
            Debug.Assert(Monitor.IsEntered(_blockchain._blockLock), "Should be called only under the lock");

            var state = _blockchain.StartReadOnly(stateHash);

            _lock.EnterWriteLock();
            try
            {
                _readers.Add(state.Hash, (ReadOnlyState)state);
            }
            finally
            {
                _lock.ExitWriteLock();
            }
        }

        public void OnRawStateFinalize(in Keccak stateHash)
        {
            var state = _blockchain.StartReadOnly(stateHash);

            _lock.EnterWriteLock();
            try
            {
                _queue.Enqueue((ReadOnlyState)state);
                _readers.Add(state.Hash, (ReadOnlyState)state);
            }
            finally
            {
                _lock.ExitWriteLock();
            }
        }

        public void Reset()
        {
            var toDispose = new List<ReadOnlyState>();

            _lock.EnterWriteLock();
            try
            {
                foreach (var readOnlyState in _readers)
                {
                    toDispose.Add(readOnlyState.Value);
                }
                _readers.Clear();
                _queue.Clear();
            }
            finally
            {
                _lock.ExitWriteLock();
            }

            foreach (ReadOnlyState state in toDispose)
            {
                state.Dispose();
            }
        }



        public bool HasState(in Keccak keccak)
        {
            _lock.EnterReadLock();
            try
            {
                return _readers.ContainsKey(keccak);
            }
            finally
            {
                _lock.ExitReadLock();
            }
        }

        public Account GetAccount(in Keccak rootHash, in Keccak address)
        {
            if (!TryGetLeasedState(rootHash, out var state))
            {
                return default;
            }

            try
            {
                return state.GetAccount(address);
            }
            finally
            {
                // Release
                state.Dispose();
            }
        }

        public Span<byte> GetStorage(in Keccak rootHash, in Keccak address, in Keccak storage, Span<byte> destination)
        {
            if (!TryGetLeasedState(rootHash, out var state))
            {
                return default;
            }

            try
            {
                return state.GetStorage(address, storage, destination);
            }
            finally
            {
                // Release
                state.Dispose();
            }
        }

        /// <summary>
        /// Finds the state in the dictionary under the read lock, acquires the lease on it and returns as soon as possible the leased state.
        /// </summary>
        private bool TryGetLeasedState(in Keccak rootHash, out ReadOnlyState state)
        {
            _lock.EnterReadLock();
            try
            {
                if (_readers.TryGetValue(rootHash, out state))
                {
                    state.AcquireLease();
                    return true;
                }

                return false;
            }
            finally
            {
                _lock.ExitReadLock();
            }
        }

        public void OnCommitToDatabase(CommittedBlockState committed, CommittedBlockState[] blocksWithSameNumber)
        {
            // Capture the readonly tx first
            var batch = new ReadOnlyBatchCountingRefs(_blockchain._db.BeginReadOnlyBatch());
            var readOnly = new ReadOnlyState(batch);

            Debug.Assert(committed.Hash == batch.Metadata.StateHash, "Should be equal to the last written");
            Debug.Assert(blocksWithSameNumber.Contains(committed));

            ref ReadOnlyState reader = ref Unsafe.NullRef<ReadOnlyState>();
            var toDispose = new List<ReadOnlyState>(blocksWithSameNumber.Length);

            _lock.EnterWriteLock();
            try
            {
                reader = ref CollectionsMarshal.GetValueRefOrNullRef(_readers, committed.Hash);
                Debug.Assert(Unsafe.IsNullRef(ref reader) == false);

                // add reader to dispose
                toDispose.Add(reader);

                // update to the batch
                reader = readOnly;

                // enqueue the batch for cleanup later
                _queue.Enqueue(readOnly);

                // dequeue the oldest batch if the history is beyond depth
                if (_queue.Count > _blockchain._db.HistoryDepth)
                {
                    ReadOnlyState oldestBatch = _queue.Dequeue();
                    toDispose.Add(oldestBatch);

                    var removed = _readers.Remove(oldestBatch.Hash);
                    Debug.Assert(removed);
                }

                foreach (CommittedBlockState b in blocksWithSameNumber)
                {
                    if (b.Hash != committed.Hash)
                    {
                        var removed = _readers.Remove(b.Hash, out ReadOnlyState? state);
                        Debug.Assert(removed);
                        toDispose.Add(state);
                    }
                }
            }
            finally
            {
                _lock.ExitWriteLock();
            }

            foreach (ReadOnlyState state in toDispose)
            {
                state.Dispose();
            }
        }

        public void Dispose()
        {
            _lock.Dispose();
            foreach (var (key, state) in _readers)
            {
                state.Dispose();
            }

            _readers.Clear();
        }
    }

    /// <summary>
    /// Creates the combined <see cref="BitFilter"/> by or-ing all <paramref name="ancestors"/>
    /// </summary>
    /// <param name="ancestors"></param>
    /// <returns></returns>
    private BitFilter? CreateAncestorsFilter(CommittedBlockState[] ancestors)
    {
        if (ancestors.Length == 0)
            return null;

        var filter = CreateBitFilter();
        filter.OrWith(ancestors.Select(a => a.Filter).ToArray());
        return filter;
    }

    private static void ApplyImpl(IBatch batch, PooledSpanDictionary dict, Blockchain blockchain)
    {
        var preCommit = blockchain._preCommit;

        var page = blockchain._pool.Rent(false);
        try
        {
            var span = page.Span;

            foreach (var kvp in dict)
            {
                if (kvp.Metadata == (byte)EntryType.Persistent)
                {
                    Key.ReadFrom(kvp.Key, out var key);
                    var data = preCommit == null ? kvp.Value : preCommit.InspectBeforeApply(key, kvp.Value, span);
                    batch.SetRaw(key, data);
                }
            }
        }
        finally
        {
            blockchain._pool.Return(page);
        }
    }

    /// <summary>
    /// Visitor interface - for tests
    /// </summary>
    public interface IBlockstateVisitor
    {
        void VisitTree(Keccak rootHash, BlockstateVisitorContext context);
        void VisitBranch(NibblePath path, KeccakOrRlp keccakOrRlp, BlockstateVisitorContext context, IReadOnlyWorldState worldState);

        void VisitExtension(NibblePath path, KeccakOrRlp keccakOrRlp, Node.Extension extension, BlockstateVisitorContext context, IReadOnlyWorldState worldState);

        void VisitLeaf(NibblePath path, KeccakOrRlp keccakOrRlp, NibblePath leafPath, BlockstateVisitorContext context, IReadOnlyWorldState worldState);
    }

    /// <summary>
    /// To resemble Nethermind.Trie.TrieDumper and produce same output in Fast Sync tests
    /// </summary>
    public class TrieDumper : IBlockstateVisitor
    {
        private readonly StringBuilder _builder = new();

        public void VisitTree(Keccak rootHash, BlockstateVisitorContext context)
        {
            if (rootHash == Keccak.EmptyTreeHash || rootHash == Keccak.Zero)
            {
                _builder.AppendLine("EMPTY TREE");
            }
            else
            {
                _builder.AppendLine(context.IsStorage ? "STORAGE TREE" : "STATE TREE");
            }
        }

        public void VisitBranch(NibblePath path, KeccakOrRlp keccakOrRlp, BlockstateVisitorContext context, IReadOnlyWorldState worldState)
        {
            _builder.AppendLine($"{GetPrefix(context)}BRANCH | -> {GetKeccakString(keccakOrRlp)}");
        }

        public void VisitExtension(NibblePath path, KeccakOrRlp keccakOrRlp, Node.Extension extension, BlockstateVisitorContext context, IReadOnlyWorldState worldState)
        {
            _builder.AppendLine($"{GetPrefix(context)}EXTENSION {extension.Path.ToHexByteString()} -> {GetKeccakString(keccakOrRlp)}");
        }

        public void VisitLeaf(NibblePath path, KeccakOrRlp keccakOrRlp, NibblePath leafPath, BlockstateVisitorContext context, IReadOnlyWorldState worldState)
        {
            string leafDescription = context.IsStorage ? "LEAF " : "ACCOUNT ";

            _builder.AppendLine($"{GetPrefix(context)}{leafDescription} {leafPath.ToHexByteString()} -> {GetKeccakString(keccakOrRlp)}");

            var full = path.Append(leafPath, stackalloc byte[NibblePath.MaxLengthValue * 2 + 1]);
            if (!context.IsStorage)
            {
                using var owner = worldState.Get(Key.Account(full));
                Account.ReadFrom(owner.Span, out Account account);

                _builder.AppendLine($"{GetPrefix(context)}  NONCE: {account.Nonce}");
                _builder.AppendLine($"{GetPrefix(context)}  BALANCE: {account.Balance}");
                _builder.AppendLine($"{GetPrefix(context)}  IS_CONTRACT: {account.CodeHash != Keccak.OfAnEmptyString}");

                if (account.CodeHash != Keccak.OfAnEmptyString)
                    _builder.AppendLine($"{GetIndent(context.Level + 1)}CODE {account.CodeHash}");
            }
            else
            {
                using var owner = worldState.Get(Key.StorageCell(NibblePath.FromKey(context.AccountHash), full));
                _builder.AppendLine($"{GetPrefix(context)}  VALUE: {owner.Span.ToHexString(true)}");
            }
        }

        private string GetKeccakString(KeccakOrRlp keccakOrRlp)
        {
            if (keccakOrRlp.DataType == KeccakOrRlp.Type.Keccak)
                return keccakOrRlp.Keccak.ToString(false);
            return keccakOrRlp.Span.ToHexString(false);
        }

        public override string ToString()
        {
            return _builder.ToString();
        }

        private static string GetPrefix(BlockstateVisitorContext context) => string.Concat($"{GetIndent(context.Level)}", context.IsStorage ? "STORAGE " : string.Empty, $"{GetChildIndex(context)}");
        private static string GetIndent(int level) => new('+', level * 2);
        private static string GetChildIndex(BlockstateVisitorContext context) => context.BranchChildIndex is null ? string.Empty : $"{context.BranchChildIndex:x2} ";

    }

    public class BlockstateVisitorContext
    {
        public int Level { get; set; }
        public bool IsStorage { get; set; }
        public int? BranchChildIndex { get; internal set; }

        public Keccak AccountHash { get; internal set; }

        public ICommit Commit { get; internal set; }

        public BlockstateVisitorContext(ICommit commit)
        {
            Commit = commit;
        }
    }
}<|MERGE_RESOLUTION|>--- conflicted
+++ resolved
@@ -15,12 +15,8 @@
 using Paprika.RLP;
 using Paprika.Store;
 using Paprika.Utils;
-<<<<<<< HEAD
+using BitFilter = Paprika.Data.BitMapFilter<Paprika.Data.BitMapFilter.OfN<Paprika.Data.BitMapFilter.OfNSize128>>;
 using static Paprika.Merkle.NibbleSet;
-using BitFilter = Paprika.Data.BitMapFilter<Paprika.Data.BitMapFilter.OfN>;
-=======
-using BitFilter = Paprika.Data.BitMapFilter<Paprika.Data.BitMapFilter.OfN<Paprika.Data.BitMapFilter.OfNSize128>>;
->>>>>>> 3eff92a7
 
 namespace Paprika.Chain;
 
@@ -1113,16 +1109,12 @@
             dict.Set(k, hash, payload, (byte)type);
         }
 
-<<<<<<< HEAD
+        private void AddToFilter(ulong hash)
+        {
+            _filter.AddAtomic(hash);
+        }
+
         protected virtual void SetImpl(in Key key, in ReadOnlySpan<byte> payload0, in ReadOnlySpan<byte> payload1,
-=======
-        private void AddToFilter(ulong hash)
-        {
-            _filter.AddAtomic(hash);
-        }
-
-        private void SetImpl(in Key key, in ReadOnlySpan<byte> payload0, in ReadOnlySpan<byte> payload1,
->>>>>>> 3eff92a7
             EntryType type,
             PooledSpanDictionary dict)
         {
