--- conflicted
+++ resolved
@@ -502,11 +502,7 @@
     /// <summary>
     /// Represents a block that is a result of ExecutionPayload.
     /// </summary>
-<<<<<<< HEAD
-    private class BlockState : RefCountingDisposable, IWorldState, ICommit, IProvideDescription, IStateStats, IReadOnlyWorldState
-=======
-    private class BlockState : RefCountingDisposable, IWorldState, ICommitWithStats, IProvideDescription, IStateStats
->>>>>>> 3dc0991b
+    private class BlockState : RefCountingDisposable, IWorldState, ICommitWithStats, IProvideDescription, IStateStats, IReadOnlyWorldState
     {
         /// <summary>
         /// A simple set filter to assert whether the given key was set in a given block, used to speed up getting the keys.
