using System.CodeDom.Compiler;
using System.Diagnostics;
using System.Diagnostics.CodeAnalysis;
using System.Diagnostics.Metrics;
using System.Numerics;
using System.Runtime.CompilerServices;
using System.Runtime.InteropServices;
using System.Text;
using System.Threading.Channels;
using Paprika.Crypto;
using Paprika.Data;
using Paprika.Merkle;
using Paprika.RLP;
using Paprika.Store;
using Paprika.Utils;
using static Paprika.Merkle.NibbleSet;
using BitFilter = Paprika.Data.BitMapFilter<Paprika.Data.BitMapFilter.OfN>;

namespace Paprika.Chain;

/// <summary>
/// The blockchain is the main component of Paprika, that can deal with latest, safe and finalized blocks.
///
/// For latest and safe, it uses a notion of block, that allows switching heads, querying from different heads etc.
/// For the finalized blocks, they are queued to a <see cref="Channel"/> that is consumed by a flushing mechanism
/// using the <see cref="PagedDb"/>.
/// </summary>
public class Blockchain : IAsyncDisposable
{
    // allocate 1024 pages (4MB) at once
    private readonly BufferPool _pool;

    /// <summary>
    /// 512 kb gives 4 million buckets.
    /// </summary>
    private const int BitMapFilterSizePerBlock = 512 * 1024 / Page.PageSize;

    private readonly object _blockLock = new();
    private readonly Dictionary<uint, List<CommittedBlockState>> _blocksByNumber = new();
    private readonly Dictionary<Keccak, CommittedBlockState> _blocksByHash = new();

    private volatile ReadOnlyWorldStateAccessor? _accessor;
    //private volatile ReadOnlySyncWorldStateAccessor? _syncAccessor;

    // finalization
    private readonly Channel<CommittedBlockState> _finalizedChannel;
    private readonly Task _flusher;
    private readonly TimeSpan _minFlushDelay;
    private uint _lastFinalized;
    private static readonly TimeSpan DefaultFlushDelay = TimeSpan.FromSeconds(1);

    // metrics
    private readonly Meter _meter;
    private readonly Histogram<int> _flusherBlockPerS;
    private readonly Histogram<int> _flusherBlockApplicationInMs;
    private readonly Histogram<int> _flusherFlushInMs;
    private readonly Counter<long> _bloomMissedReads;
    private readonly Histogram<int> _cacheUsageState;
    private readonly Histogram<int> _cacheUsagePreCommit;
    private readonly MetricsExtensions.IAtomicIntGauge _flusherQueueCount;

    private readonly IDb _db;
    private readonly IPreCommitBehavior _preCommit;
    private readonly CacheBudget.Options _cacheBudgetStateAndStorage;
    private readonly CacheBudget.Options _cacheBudgetPreCommit;
    private readonly Action? _beforeMetricsDisposed;

    public Blockchain(IDb db, IPreCommitBehavior preCommit, TimeSpan? minFlushDelay = null,
        CacheBudget.Options cacheBudgetStateAndStorage = default,
        CacheBudget.Options cacheBudgetPreCommit = default,
        int? finalizationQueueLimit = null, Action? beforeMetricsDisposed = null)
    {
        _db = db;
        _preCommit = preCommit;
        _cacheBudgetStateAndStorage = cacheBudgetStateAndStorage;
        _cacheBudgetPreCommit = cacheBudgetPreCommit;
        _minFlushDelay = minFlushDelay ?? DefaultFlushDelay;
        _beforeMetricsDisposed = beforeMetricsDisposed;

        _finalizedChannel = CreateChannel(finalizationQueueLimit);
        Debug.Assert(_finalizedChannel.Reader is { CanCount: true, CanPeek: true }, "Should be able to peek and count");

        _flusher = FlusherTask();

        // metrics
        _meter = new Meter("Paprika.Chain.Blockchain");

        _flusherBlockPerS = _meter.CreateHistogram<int>("Blocks stored / s", "Blocks/s",
            "The number of blocks stored by the flushing task in one second");
        _flusherBlockApplicationInMs = _meter.CreateHistogram<int>("Block data application in ms", "ms",
            "The amortized time it takes for one block to apply on PagedDb");
        _flusherFlushInMs = _meter.CreateHistogram<int>("FSYNC time", "ms",
            "The time it took to synchronize the file");
        _flusherQueueCount = _meter.CreateAtomicObservableGauge("Flusher queue size", "Blocks",
            "The number of the blocks in the flush queue");
        _bloomMissedReads = _meter.CreateCounter<long>("Bloom missed reads", "Reads",
            "Number of reads that passed bloom but missed in dictionary");
        _cacheUsageState = _meter.CreateHistogram<int>("State transient cache usage per commit", "%",
            "How much used was the transient cache");
        _cacheUsagePreCommit = _meter.CreateHistogram<int>("PreCommit transient cache usage per commit", "%",
            "How much used was the transient cache");

        // pool
        _pool = new(1024, true, _meter);

        using var batch = _db.BeginReadOnlyBatch();
        _lastFinalized = batch.Metadata.BlockNumber;
    }

    private static Channel<CommittedBlockState> CreateChannel(int? finalizationQueueLimit)
    {
        if (finalizationQueueLimit == null)
        {
            return Channel.CreateUnbounded<CommittedBlockState>(new UnboundedChannelOptions
            {
                // Don't make the single reader to allow counting
                // SingleReader = true,
                SingleWriter = true,
            });
        }

        return Channel.CreateBounded<CommittedBlockState>(
            new BoundedChannelOptions(finalizationQueueLimit.Value)
            {
                SingleReader = true,
                SingleWriter = true,
                FullMode = BoundedChannelFullMode.Wait,
            });
    }

    /// <summary>
    /// The flusher method run as a reader of the <see cref="_finalizedChannel"/>.
    /// </summary>
    private async Task FlusherTask()
    {
        var reader = _finalizedChannel.Reader;

        try
        {
            while (await reader.WaitToReadAsync())
            {
                var flushed = new List<uint>();
                var timer = Stopwatch.StartNew();

                (uint _blocksByNumber, Keccak blockHash) last = default;

                bool requiresForceFlush = false;

                while (timer.Elapsed < _minFlushDelay && reader.TryRead(out var block))
                {
                    last = (block.BlockNumber, block.Hash);

                    using var batch = _db.BeginNextBatch();

                    // apply
                    var application = Stopwatch.StartNew();

                    flushed.Add(block.BlockNumber);

                    var flushedTo = block.BlockNumber;

                    batch.SetMetadata(block.BlockNumber, block.Hash);

                    block.Apply(batch);

                    // only for debugging if needed
                    //block.Assert(batch);

                    application.Stop();
                    _flusherBlockApplicationInMs.Record((int)application.ElapsedMilliseconds);

                    // If there's something in the queue, don't flush. Flush here only where there's nothing to read from the reader.
                    var readerCount = reader.Count;

                    _flusherQueueCount.Set(readerCount);

                    var level = readerCount switch
                    {
                        0 => CommitOptions.FlushDataOnly, // see: CommitOptions.FlushDataOnly
                        1 => CommitOptions.FlushDataOnly, // see: CommitOptions.FlushDataOnly
                        _ when readerCount <= _db.HistoryDepth => CommitOptions
                            .DangerNoFlush, // see: CommitOptions.DangerNoFlush
                        _ => CommitOptions.DangerNoWrite
                    };

                    // If at least one write is no write, require flush
                    requiresForceFlush |= level == CommitOptions.DangerNoWrite;

                    // commit but no flush here, it's too heavy, the flush will come later
                    await batch.Commit(level);

                    // inform blocks about flushing
                    lock (_blockLock)
                    {
                        if (!_blocksByNumber.TryGetValue(flushedTo, out var removedBlocks))
                        {
                            ThrowMissingBlocks(flushedTo);
                        }

                        var cloned = removedBlocks.ToArray();

                        _accessor?.OnCommitToDatabase(block, cloned);

                        foreach (var removedBlock in cloned)
                        {
                            // dispose one to allow leases to do the count
                            removedBlock.Dispose();
                        }
                    }
                }

                timer.Stop();

                // measure
                var count = flushed.Count;

                if (count == 0)
                {
                    // nothing
                    continue;
                }

                var flushWatch = Stopwatch.StartNew();

                if (requiresForceFlush)
                {
                    _db.ForceFlush();
                }
                else
                {
                    _db.Flush();
                }

                _flusherFlushInMs.Record((int)flushWatch.ElapsedMilliseconds);

                Flushed?.Invoke(this, last);

                if (timer.ElapsedMilliseconds > 0)
                {
                    _flusherBlockPerS.Record((int)(count * 1000 / timer.ElapsedMilliseconds));
                }
            }
        }
        catch (Exception e)
        {
            FlusherFailure?.Invoke(this, e);
            Console.WriteLine(e);
            throw;
        }

        [DoesNotReturn]
        [StackTraceHidden]
        static void ThrowMissingBlocks(uint flushedTo)
        {
            throw new Exception($"Missing blocks at block number {flushedTo}");
        }
    }

    /// <summary>
    /// Announces the last block number that was flushed to disk.
    /// </summary>
    public event EventHandler<(uint blockNumber, Keccak blockHash)> Flushed;

    /// <summary>
    /// The flusher failed.
    /// </summary>
    public event EventHandler<Exception> FlusherFailure;

    private void Add(CommittedBlockState state)
    {
        // allocate before lock
        var list = new List<CommittedBlockState> { state };

        lock (_blockLock)
        {
            if (_blocksByHash.TryGetValue(state.Hash, out var committed))
            {
                if (committed.BlockNumber == state.BlockNumber)
                {
                    // There is an already existing state at the same block number.
                    // Just accept it and dispose the added.
                    state.MakeDiscardable();

                    state.Dispose();
                    return;
                }
            }

            // blocks by number first
            ref var blocks =
                ref CollectionsMarshal.GetValueRefOrAddDefault(_blocksByNumber, state.BlockNumber, out var exists);

            if (exists == false)
            {
                blocks = list;
            }
            else
            {
                blocks!.Add(state);
            }

            // blocks by hash
            _blocksByHash.Add(state.Hash, state);

            _accessor?.OnCommitToBlockchain(state.Hash);
        }
    }

    private void Remove(CommittedBlockState blockState)
    {
        lock (_blockLock)
        {
            // blocks by number, use remove first as usually it should be the case
            if (!_blocksByNumber.Remove(blockState.BlockNumber, out var blocks))
            {
                ThrowBlocksNotFound(blockState);
                return;
            }

            blocks.Remove(blockState);
            if (blocks.Count > 0)
            {
                // re-add only if not empty
                _blocksByNumber.Add(blockState.BlockNumber, blocks);
            }

            // blocks by hash
            _blocksByHash.Remove(blockState.Hash);
        }

        [DoesNotReturn]
        [StackTraceHidden]
        static void ThrowBlocksNotFound(CommittedBlockState blockState)
        {
            throw new Exception($"Blocks @ {blockState.BlockNumber} should not be empty");
        }
    }

    public IWorldState StartNew(Keccak parentKeccak)
    {
        var (batch, ancestors) = BuildBlockDataDependencies(parentKeccak);
        return new BlockState(parentKeccak, batch, ancestors, this);
    }

    public IRawState StartRaw()
    {
        return new RawStateMT(this, _db);
    }

    public IRawState StartRaw(Keccak parentHash)
    {
        return new RawStateMT(this, _db, parentHash);
    }

    public IReadOnlyWorldState StartReadOnly(Keccak keccak)
    {
        var (batch, ancestors) = BuildBlockDataDependencies(keccak);
        var filter = CreateAncestorsFilter(ancestors);

        return new ReadOnlyState(keccak, new ReadOnlyBatchCountingRefs(batch), ancestors, filter, _pool);
    }

    public IReadOnlyWorldState StartReadOnlyLatestFromDb()
    {
        var batch = _db.BeginReadOnlyBatch($"Blockchain dependency LATEST");
        return new ReadOnlyState(batch.Metadata.StateHash, new ReadOnlyBatchCountingRefs(batch), []);
    }

    private (IReadOnlyBatch batch, CommittedBlockState[] ancestors) BuildBlockDataDependencies(Keccak parentKeccak)
    {
        parentKeccak = Normalize(parentKeccak);

        if (parentKeccak == Keccak.Zero)
        {
            return (EmptyReadOnlyBatch.Instance, []);
        }

        lock (_blockLock)
        {
            // the most recent finalized batch
            var batch = _db.BeginReadOnlyBatchOrLatest(parentKeccak, "Blockchain dependency");

            // batch matches the parent, return
            try
            {
                var ancestors = FindAncestors(parentKeccak, batch);
                return (batch, ancestors);
            }
            catch
            {
                batch.Dispose();
                throw;
            }
        }
    }

    private CommittedBlockState[] FindAncestors(in Keccak keccak, IReadOnlyBatch batch)
    {
        if (batch.Metadata.StateHash == keccak)
        {
            return [];
        }

        var parent = keccak;

        // no match, find chain
        var ancestors = new List<CommittedBlockState>();
        while (batch.Metadata.StateHash != parent)
        {
            if (_blocksByHash.TryGetValue(parent, out var ancestor) == false)
            {
                ThrowParentStateNotFound(parent);
            }

            ancestor.AcquireLease(); // lease it!
            ancestors.Add(ancestor);
            parent = Normalize(ancestor.ParentHash);
        }

        return ancestors.ToArray();

        [DoesNotReturn]
        [StackTraceHidden]
        static void ThrowParentStateNotFound(in Keccak parentKeccak)
        {
            throw new Exception(
                $"Failed to build dependencies. Parent state with hash {parentKeccak} was not found");
        }
    }

    private static Keccak Normalize(in Keccak keccak)
    {
        // pages are zeroed before, return zero on empty tree
        return keccak == Keccak.EmptyTreeHash ? Keccak.Zero : keccak;
    }

    public void ForceFlush()
    {
        _db.ForceFlush();
    }

    public void Finalize(Keccak keccak)
    {
        Stack<CommittedBlockState> finalized;
        uint count;

        // gather all the blocks to finalize
        lock (_blockLock)
        {
            if (_blocksByHash.TryGetValue(keccak, out var block) == false)
            {
                ThrowFinalizedBlockMissing();
            }

            Debug.Assert(block.BlockNumber > _lastFinalized,
                "Block that is finalized should have a higher number than the last finalized");

            // gather all the blocks between last finalized and this.

            count = block.BlockNumber - _lastFinalized;

            finalized = new((int)count);
            for (var blockNumber = block.BlockNumber; blockNumber > _lastFinalized; blockNumber--)
            {
                // no need to acquire lease here, the block is already leased for the blockchain before Add(block)
                finalized.Push(block);
                if (_blocksByHash.TryGetValue(block.ParentHash, out block) == false)
                {
                    break;
                }
            }

            _lastFinalized += count;
        }

        // push them!
        var writer = _finalizedChannel.Writer;

        while (finalized.TryPop(out var block))
        {
            if (writer.TryWrite(block) == false)
            {
                // hard spin wait on breaching the size
                SpinWait.SpinUntil(() => writer.TryWrite(block));
            }
        }

        [DoesNotReturn]
        [StackTraceHidden]
        static void ThrowFinalizedBlockMissing()
        {
            throw new Exception("Block that is marked as finalized is not present");
        }
    }

    private BitFilter CreateBitFilter() => BitMapFilter.CreateOfN(_pool, BitMapFilterSizePerBlock);

    /// <summary>
    /// Represents a block that is a result of ExecutionPayload.
    /// </summary>
    private class BlockState : RefCountingDisposable, IWorldState, ICommit, IProvideDescription, IStateStats, IReadOnlyWorldState
    {
        /// <summary>
        /// A simple set filter to assert whether the given key was set in a given block, used to speed up getting the keys.
        /// </summary>
        private readonly BitFilter _filter;

        private readonly Dictionary<Keccak, int>? _stats;

        /// <summary>
        /// Stores information about contracts that should have their previous incarnations destroyed.
        /// </summary>
        private HashSet<Keccak>? _destroyed;

        private readonly ReadOnlyBatchCountingRefs _batch;
        private readonly CommittedBlockState[] _ancestors;
        private readonly BitFilter _ancestorsFilter;

        private readonly Blockchain _blockchain;

        /// <summary>
        /// The maps mapping accounts information, written in this block.
        /// </summary>
        private PooledSpanDictionary _state = null!;

        /// <summary>
        /// The maps mapping storage information, written in this block.
        /// </summary>
        private PooledSpanDictionary _storage = null!;

        /// <summary>
        /// The values set the <see cref="IPreCommitBehavior"/> during the <see cref="ICommit.Visit"/> invocation.
        /// It's both storage & state as it's metadata for the pre-commit behavior.
        /// </summary>
        private PooledSpanDictionary _preCommit = null!;

        private PreCommitPrefetcher? _prefetcher;

        private readonly DelayedMetrics.DelayedCounter<long, DelayedMetrics.LongIncrement> _xorMissed;
        private readonly CacheBudget _cacheBudgetStorageAndStage;
        private readonly CacheBudget _cacheBudgetPreCommit;

        private Keccak? _hash;

        private int _dbReads;

        public BlockState(Keccak parentStateRoot, IReadOnlyBatch batch, CommittedBlockState[] ancestors,
            Blockchain blockchain)
        {
            _batch = new ReadOnlyBatchCountingRefs(batch);

            _ancestors = ancestors;

            // ancestors filter
            _ancestorsFilter = blockchain.CreateAncestorsFilter(ancestors);
            _blockchain = blockchain;

            ParentHash = parentStateRoot;

            _filter = _blockchain.CreateBitFilter();
            _destroyed = null;
            _stats = new Dictionary<Keccak, int>();

            _hash = ParentHash;

            _cacheBudgetStorageAndStage = blockchain._cacheBudgetStateAndStorage.Build();
            _cacheBudgetPreCommit = blockchain._cacheBudgetPreCommit.Build();

            _xorMissed = _blockchain._bloomMissedReads.Delay();

            CreateDictionaries();
        }

        private void CreateDictionaries()
        {
            CreateDict(ref _state, Pool);
            CreateDict(ref _storage, Pool);
            CreateDict(ref _preCommit, Pool);
            return;

            // as pre-commit can use parallelism, make the pooled dictionaries concurrent friendly:
            // 1. make the dictionary preserve once written values, which means that it can repeatedly read and set without worrying of ordering operations
            // 2. set dictionary so that it allows concurrent readers
            static void CreateDict(ref PooledSpanDictionary dict, BufferPool pool)
            {
                // ReSharper disable once ConditionIsAlwaysTrueOrFalseAccordingToNullableAPIContract
                // ReSharper disable once UseNullPropagation
                if (dict != null)
                {
                    // dispose previous
                    dict.Dispose();
                }

                dict = new PooledSpanDictionary(pool, true);
            }
        }

        public Keccak ParentHash { get; }

        /// <summary>
        /// Commits the block to the blockchain.
        /// </summary>
        public Keccak Commit(uint blockNumber)
        {
            var committed = CommitImpl(blockNumber, false);

            ReportCacheUsage(_blockchain._cacheBudgetStateAndStorage, _cacheBudgetStorageAndStage,
                _blockchain._cacheUsageState);
            ReportCacheUsage(_blockchain._cacheBudgetPreCommit, _cacheBudgetPreCommit,
                _blockchain._cacheUsagePreCommit);

            if (committed != null)
            {
                _blockchain.Add(committed);
            }

            return Hash;
        }

        /// <summary>
        /// Reports the given cache usage.
        /// </summary>
        private static void ReportCacheUsage(in CacheBudget.Options budget, CacheBudget actual, Histogram<int> reportTo)
        {
            var total = budget.EntriesPerBlock;
            if (total <= 0)
            {
                // disabled, nothing to report
                return;
            }

            var percentageLeft = (double)actual.BudgetLeft / total * 100;
            var percentageUsed = 100 - percentageLeft;

            reportTo.Record((int)percentageUsed);
        }

        private CommittedBlockState? CommitImpl(uint blockNumber, bool raw)
        {
            _prefetcher?.BlockFurtherPrefetching();

            //TODO - solve differently
            //allow raw state to not re-calculate root hash
            //performance killer for storage ranges sync
            if (!raw)
                EnsureHash();
            else
                _hash ??= Keccak.EmptyTreeHash;

            var hash = _hash!.Value;

            bool earlyReturn = false;

            if (hash == ParentHash)
            {
                if (hash == Keccak.EmptyTreeHash)
                {
                    earlyReturn = true;
                }
                else if (!raw)
                {
                    //TODO - cannot process genesis block with throwing the exception
                    //ThrowSameState();
                    earlyReturn = true;
                }
            }

            if (earlyReturn)
            {
                return null;
            }

            BlockNumber = blockNumber;

            var filter = _blockchain.CreateBitFilter();

            // clean no longer used fields
            var data = new PooledSpanDictionary(Pool, false);

            // use append for faster copies as state and storage won't overwrite each other
            _state.CopyTo(data, OmitUseOnce, filter, true);
            _storage.CopyTo(data, OmitUseOnce, filter, true);

            // TODO: apply InspectBeforeApply here to reduce memory usage?
            _preCommit.CopyTo(data, OmitUseOnce, filter);

            // Creation acquires the lease
            return new CommittedBlockState(filter, _destroyed, _blockchain, data, hash,
                ParentHash,
                blockNumber, raw);

            [DoesNotReturn]
            [StackTraceHidden]
            static void ThrowSameState()
            {
                throw new Exception("The same state as the parent is not handled now");
            }
        }

        /// <summary>
        /// Filters out entries that are of type <see cref="EntryType.UseOnce"/> as they should be used once only.
        /// </summary>
        private static bool OmitUseOnce(byte metadata) => metadata != (int)EntryType.UseOnce;

        public CommittedBlockState CommitRaw() => CommitImpl(0, true)!;

        public void Reset()
        {
            _hash = ParentHash;
            _filter.Clear();
            _destroyed = null;

            CreateDictionaries();
        }

        IStateStats IWorldState.Stats => this;

        public IPreCommitPrefetcher? OpenPrefetcher()
        {
            if (_prefetcher != null)
            {
                throw new Exception("Prefetching already started");
            }

            if (_blockchain._preCommit.CanPrefetch)
            {
                return _prefetcher = new PreCommitPrefetcher(_preCommit, this);
            }

            return null;
        }

        private class PreCommitPrefetcher(PooledSpanDictionary cache, BlockState parent)
            : IDisposable, IPreCommitPrefetcher, IPrefetcherContext
        {
            private bool _prefetchPossible = true;

            private readonly HashSet<int> _prefetched = new();
            private readonly HashSet<ulong> _cached = new();

            public bool CanPrefetchFurther => Volatile.Read(ref _prefetchPossible);

            public void PrefetchAccount(in Keccak account)
            {
                if (CanPrefetchFurther == false)
                    return;

                var accountHash = account.GetHashCode();

                lock (cache)
                {
                    if (_prefetchPossible == false)
                    {
                        return;
                    }

                    if (_prefetched.Add(accountHash))
                    {
                        parent._blockchain._preCommit.Prefetch(account, this);
                    }
                }
            }

            public void PrefetchStorage(in Keccak account, in Keccak storage)
            {
                if (CanPrefetchFurther == false)
                    return;

                var accountHash = account.GetHashCode();
                var storageHash = storage.GetHashCode();
                var storageCombined = accountHash ^ storageHash;

                lock (cache)
                {
                    if (_prefetchPossible == false)
                    {
                        return;
                    }

                    if (_prefetched.Add(accountHash))
                    {
                        // prefetch account
                        parent._blockchain._preCommit.Prefetch(account, this);
                    }

                    if (_prefetched.Add(storageCombined))
                    {
                        // prefetch account
                        parent._blockchain._preCommit.Prefetch(account, storage, this);
                    }
                }
            }

            public void BlockFurtherPrefetching()
            {
                lock (cache)
                {
                    _prefetchPossible = false;
                }

                foreach (var key in _cached)
                {
                    parent._filter.Add(key);
                }
            }

            [SkipLocalsInit]
            public ReadOnlySpanOwnerWithMetadata<byte> Get(scoped in Key key)
            {
                var hash = GetHash(key);
                var keyWritten = key.WriteTo(stackalloc byte[key.MaxByteLength]);

                if (_cached.Contains(hash) && cache.TryGet(keyWritten, hash, out var data))
                {
                    // No ownership needed, it's all local here
                    var owner = new ReadOnlySpanOwner<byte>(data, null);
                    return new ReadOnlySpanOwnerWithMetadata<byte>(owner, 0);
                }

                return parent.TryGetAncestors(key, keyWritten, hash);
            }

            [SkipLocalsInit]
            public void Set(in Key key, in ReadOnlySpan<byte> payload, EntryType type)
            {
                var hash = GetHash(key);

                _cached.Add(hash);

                var k = key.WriteTo(stackalloc byte[key.MaxByteLength]);
                cache.Set(k, hash, payload, (byte)type);
            }

            public void Dispose()
            {
            }
        }

        public uint BlockNumber { get; private set; }

        public Keccak Hash
        {
            get
            {
                EnsureHash();
                return _hash!.Value;
            }
        }

        private void EnsureHash()
        {
            if (_hash == null)
            {
                _hash = _blockchain._preCommit.BeforeCommit(this, _cacheBudgetPreCommit);
            }
        }

        /// <summary>
        /// Run merkle behaviour for storage tries only
        /// </summary>
        public void RecalculateStorageTries()
        {
            ((ComputeMerkleBehavior)_blockchain._preCommit).RecalculateStorageTries(this, _cacheBudgetPreCommit);
        }

        private BufferPool Pool => _blockchain._pool;

        [SkipLocalsInit]
        public void DestroyAccount(in Keccak address)
        {
            _hash = null;

            var searched = NibblePath.FromKey(address);

            var account = Key.Account(address);

            // set account to empty first
            _state.Set(account.WriteTo(stackalloc byte[account.MaxByteLength]), GetHash(account),
                ReadOnlySpan<byte>.Empty, (byte)EntryType.Persistent);

            Destroy(searched, _storage);
            Destroy(searched, _preCommit);

            _stats![address] = 0;

            _destroyed ??= new HashSet<Keccak>();
            _destroyed.Add(address);

            _blockchain._preCommit.OnAccountDestroyed(address, this);

            return;

            static void Destroy(NibblePath searched, PooledSpanDictionary dict)
            {
                foreach (var kvp in dict)
                {
                    Key.ReadFrom(kvp.Key, out var key);
                    if (key.Path.Equals(searched))
                    {
                        kvp.Destroy();
                    }
                }
            }
        }

        public Span<byte> GetStorage(in Keccak address, in Keccak storage, Span<byte> destination)
        {
            var key = Key.StorageCell(NibblePath.FromKey(address), storage);

            using var owner = Get(key);

            TryCache(key, owner, _storage);

            // check the span emptiness
            var data = owner.Span;
            if (data.IsEmpty)
                return Span<byte>.Empty;

            data.CopyTo(destination);
            return destination.Slice(0, data.Length);
        }

        public bool IsNonBoundaryHash(in NibblePath path, out Keccak existingHash)
        {
            existingHash = Keccak.Zero;

            //TODO - this should be taken into account by CalculateHash method
            if (path.Length == NibblePath.KeccakNibbleCount)
            {
                //Merkle leaves are omitted at this height, so need to pick up keccak from parent (branch)
                var branchKey = Key.Merkle(path.SliceTo(path.Length - 1));
                using var branchOwner = Get(branchKey);
                if (!branchOwner.Span.IsEmpty)
                {
                    var leftover = Node.ReadFrom(out var type, out var leaf, out var ext, out var branch, branchOwner.Span);
                    if (type != Node.Type.Branch)
                        throw new Exception("Expected branch type");

                    Span<byte> rlpMemoization = stackalloc byte[RlpMemo.Size];
                    RlpMemo memo = RlpMemo.Decompress(leftover, branch.Children, rlpMemoization);
                    if (memo.TryGetKeccak(path[NibblePath.KeccakNibbleCount - 1], out var keccakSpan))
                        existingHash = new Keccak(keccakSpan);
                    return true;
                }

                return false;
            }

            var key = Key.Merkle(path);
            using var owner = Get(key);
            
            if (!owner.Span.IsEmpty)
            {
                Node.ReadFrom(out var type, out var leaf, out var ext, out var branch, owner.Span);
                switch (type)
                {
                    case Node.Type.Leaf:
                        if (leaf.Path.Length > NibblePath.KeccakNibbleCount) return false;
                        existingHash = ((ComputeMerkleBehavior)_blockchain._preCommit).GetHash(path, this);
                        return true;
                    default:
                        existingHash = ((ComputeMerkleBehavior)_blockchain._preCommit).GetHash(path, this);
                        return true;
                }
            }
            return false;
        }

        public bool IsNonBoundaryHash(in NibblePath accountPath, in Keccak accountHash, in NibblePath storagePath, out Keccak existingHash)
        {
            existingHash = Keccak.EmptyTreeHash;
            
            var key = Key.Raw(accountPath, DataType.Merkle, storagePath);
            using var owner = Get(key);
            if (!owner.Span.IsEmpty)
            {
                Node.ReadFrom(out var type, out var leaf, out var ext, out var branch, owner.Span);
                switch (type)
                {
                    case Node.Type.Leaf:
                        if (leaf.Path.Length > 64) return false;
                        existingHash = ((ComputeMerkleBehavior)_blockchain._preCommit).GetStorageHash(this, accountHash, storagePath);
                        return true;
                    default:
                        existingHash = ((ComputeMerkleBehavior)_blockchain._preCommit).GetStorageHash(this, accountHash, storagePath);
                        return true;
                }
            }
            return true;
        }

        /// <summary>
        /// Decides to whether put the value in a transient cache or in a persistent cache to speed
        /// up queries in next executions.
        /// </summary>
        /// <param name="key"></param>
        /// <param name="owner"></param>
        /// <param name="dict"></param>
        /// <exception cref="NotImplementedException"></exception>
        private void TryCache(in Key key, in ReadOnlySpanOwnerWithMetadata<byte> owner, PooledSpanDictionary dict)
        {
            if (_cacheBudgetStorageAndStage.ShouldCache(owner))
            {
                SetImpl(key, owner.Span, EntryType.Cached, dict);
            }
        }

        public Account GetAccount(in Keccak address)
        {
            var key = Key.Account(NibblePath.FromKey(address));

            using var owner = Get(key);

            TryCache(key, owner, _state);

            // check the span emptiness
            if (owner.Span.IsEmpty)
                return new Account(0, 0);

            Account.ReadFrom(owner.Span, out var result);
            return result;
        }

        [SkipLocalsInit]
        public void SetAccount(in Keccak address, in Account account, bool newAccountHint = false)
        {
            var payload = account.WriteTo(stackalloc byte[Account.MaxByteCount]);
            SetAccountRaw(address, payload, newAccountHint);
        }

        public void SetAccountRaw(in Keccak address, Span<byte> payload, bool newAccountHint)
        {
            var path = NibblePath.FromKey(address);
            var key = Key.Account(path);

            SetImpl(key, payload, EntryType.Persistent, _state);

            if (newAccountHint)
            {
                _blockchain._preCommit.OnNewAccountCreated(address, this);
            }

            _stats!.RegisterSetAccount(address);
        }

        public void SetKeyForProof(in Key key, Span<byte> payLoad)
        {
            SetImpl(key, payLoad, EntryType.Proof, key.Type == DataType.Account ? _state : _storage);
        }

        public void RemoveMerkle(in Key key)
        {
            //Remove without marking hash dirty - dangerous!

            var hash = GetHash(key);
            _filter.Add(hash);

            var k = key.WriteTo(stackalloc byte[key.MaxByteLength]);
            _preCommit.Set(k, hash, Span<byte>.Empty, (byte)EntryType.Persistent);
        }

        public void SetStorage(in Keccak address, in Keccak storage, ReadOnlySpan<byte> value)
        {
            var path = NibblePath.FromKey(address);
            var key = Key.StorageCell(path, storage);

            SetImpl(key, value, EntryType.Persistent, _storage);

            _stats!.RegisterSetStorageAccount(address);
        }

        [SkipLocalsInit]
        private void SetImpl(in Key key, in ReadOnlySpan<byte> payload, EntryType type, PooledSpanDictionary dict)
        {
            // clean precalculated hash
            _hash = null;

            var hash = GetHash(key);
            _filter.Add(hash);

            var k = key.WriteTo(stackalloc byte[key.MaxByteLength]);
            dict.Set(k, hash, payload, (byte)type);
        }

        private void SetImpl(in Key key, in ReadOnlySpan<byte> payload0, in ReadOnlySpan<byte> payload1,
            EntryType type,
            PooledSpanDictionary dict)
        {
            // clean precalculated hash
            _hash = null;

            var hash = GetHash(key);
            _filter.Add(hash);

            var k = key.WriteTo(stackalloc byte[key.MaxByteLength]);

            dict.Set(k, hash, payload0, payload1, (byte)type);
        }

        ReadOnlySpanOwnerWithMetadata<byte> ICommit.Get(scoped in Key key) => Get(key);

        void ICommit.Set(in Key key, in ReadOnlySpan<byte> payload, EntryType type) =>
            SetImpl(key, payload, type, _preCommit);

        void ICommit.Set(in Key key, in ReadOnlySpan<byte> payload0, in ReadOnlySpan<byte> payload1, EntryType type) =>
            SetImpl(key, payload0, payload1, type, _preCommit);

        public string Describe(Key.Predicate? predicate = null)
        {
            var writer = new StringWriter();
            var indented = new IndentedTextWriter(writer);
            indented.Indent = 1;

            writer.WriteLine("State:");
            _state.Describe(indented, predicate);

            writer.WriteLine("Storage:");
            _storage.Describe(indented, predicate);

            writer.WriteLine("PreCommit:");
            _preCommit.Describe(indented, predicate);

            return writer.ToString();
        }

        void ICommit.Visit(CommitAction action, TrieType type)
        {
            var dict = type == TrieType.State ? _state : _storage;

            foreach (var kvp in dict)
            {
                if (kvp.Metadata == (byte)EntryType.Persistent || kvp.Metadata == (byte)EntryType.Proof)
                {
                    Key.ReadFrom(kvp.Key, out var key);
                    action(key, kvp.Value);
                }
            }
        }

        /// <summary>
        /// Just for tests - accept visitor method to traverse the merkle trie
        /// </summary>
        /// <param name="visitor"></param>
        /// <param name="path"></param>
        /// <param name="context"></param>
        public void Accept(IBlockstateVisitor visitor, NibblePath path, BlockstateVisitorContext context)
        {
            var key = Key.Merkle(path);

            // Query for the node
            using var owner = context.Commit.Get(key);
            if (owner.IsEmpty)
            {
                return;
            }

            // read the existing one
            var leftover = Node.ReadFrom(out var type, out var leaf, out var ext, out var branch, owner.Span);
            switch (type)
            {
                case Node.Type.Leaf:
                {
                    var keccak = context.IsStorage
<<<<<<< HEAD
                        ? ((ComputeMerkleBehavior)_blockchain._preCommit).GetStorageHash(this, context.AccountHash,
                            path)
=======
                        ? ((ComputeMerkleBehavior)_blockchain._preCommit).GetStorageHash(this, context.AccountHash, path)
>>>>>>> 64f5d07d
                        : ((ComputeMerkleBehavior)_blockchain._preCommit).GetHash(path, this);

                    visitor.VisitLeaf(path, keccak, leaf.Path, context, this);

                    if (!context.IsStorage)
                    {
                        var full = path.Append(leaf.Path, stackalloc byte[NibblePath.MaxLengthValue * 2 + 1]);
                        using var leadDataOwner = context.Commit.Get(Key.Account(full));
                        Account.ReadFrom(leadDataOwner.Span, out Account account);

                        if (account.StorageRootHash != Keccak.EmptyTreeHash)
                        {
                            var prefixed = new ComputeMerkleBehavior.PrefixingCommit(this);
                            prefixed.SetPrefix(full);
                            BlockstateVisitorContext storageContext = new BlockstateVisitorContext(prefixed);
                            storageContext.Level = context.Level + 1;
                            storageContext.IsStorage = true;
                            storageContext.AccountHash = full.UnsafeAsKeccak;
                            Accept(visitor, NibblePath.Empty, storageContext);
                        }
                    }

                    return;
                }
                case Node.Type.Extension:
                {
                    var keccak = context.IsStorage
<<<<<<< HEAD
                        ? ((ComputeMerkleBehavior)_blockchain._preCommit).GetStorageHash(this, context.AccountHash,
                            path)
=======
                        ? ((ComputeMerkleBehavior)_blockchain._preCommit).GetStorageHash(this, context.AccountHash, path)
>>>>>>> 64f5d07d
                        : ((ComputeMerkleBehavior)_blockchain._preCommit).GetHash(path, this);

                    visitor.VisitExtension(path, keccak, ext, context, this);

                    context.Level++;
                    context.BranchChildIndex = null;
                    NibblePath childPath = path.Append(ext.Path, stackalloc byte[NibblePath.MaxLengthValue * 2 + 1]);
                    Accept(visitor, childPath, context);
                    context.Level--;
                    return;
                }
                case Node.Type.Branch:
                {
                    var keccak = context.IsStorage
<<<<<<< HEAD
                        ? ((ComputeMerkleBehavior)_blockchain._preCommit).GetStorageHash(this, context.AccountHash,
                            path)
                        : ((ComputeMerkleBehavior)_blockchain._preCommit).GetHash(path, this);

                    visitor.VisitBranch(path, keccak, context, this);
=======
                        ? ((ComputeMerkleBehavior)_blockchain._preCommit).GetStorageHash(this, context.AccountHash, path)
                        : ((ComputeMerkleBehavior)_blockchain._preCommit).GetHash(path, this);

                        visitor.VisitBranch(path, keccak, context, this);
>>>>>>> 64f5d07d

                    context.Level++;
                    Span<byte> workingSpan = stackalloc byte[NibblePath.MaxLengthValue * 2 + 1];
                    Span<byte> rlpMemoization = stackalloc byte[RlpMemo.Size];
                    for (byte i = 0; i < NibbleSet.NibbleCount; i++)
                    {
                        if (branch.Children[i])
                        {
                            context.BranchChildIndex = i;
                            NibblePath childPath = path.AppendNibble(i, workingSpan);

                            if (childPath.Length == NibblePath.KeccakNibbleCount)
                            {
                                RlpMemo memo = RlpMemo.Decompress(leftover, branch.Children, rlpMemoization);
                                memo.TryGetKeccak(i, out var keccakSpan);

                                visitor.VisitLeaf(childPath, new Keccak(keccakSpan), NibblePath.Empty, context, this);
                                continue;
                            }
<<<<<<< HEAD

                            Accept(visitor, childPath, context);
                        }
                    }

=======
                            Accept(visitor, childPath, context);
                        }
                    }
>>>>>>> 64f5d07d
                    context.Level--;
                    return;
                }
                default:
                    return;
            }
        }

        IChildCommit ICommit.GetChild() => new ChildCommit(Pool, this);

        public IReadOnlyDictionary<Keccak, int> Stats => _stats!;

        class ChildCommit(BufferPool pool, ICommit parent) : RefCountingDisposable, IChildCommit
        {
            private readonly PooledSpanDictionary _dict = new(pool, true);

            [SkipLocalsInit]
            public ReadOnlySpanOwnerWithMetadata<byte> Get(scoped in Key key)
            {
                var hash = GetHash(key);
                var keyWritten = key.WriteTo(stackalloc byte[key.MaxByteLength]);

                if (_dict.TryGet(keyWritten, hash, out var result))
                {
                    AcquireLease();
                    return new ReadOnlySpanOwnerWithMetadata<byte>(new ReadOnlySpanOwner<byte>(result, this), 0);
                }

                // Don't nest, as reaching to parent should be easy.
                return parent.Get(key);
            }

            [SkipLocalsInit]
            public void Set(in Key key, in ReadOnlySpan<byte> payload, EntryType type)
            {
                var hash = GetHash(key);
                var keyWritten = key.WriteTo(stackalloc byte[key.MaxByteLength]);

                _dict.Set(keyWritten, hash, payload, (byte)type);
            }

            [SkipLocalsInit]
            public void Set(in Key key, in ReadOnlySpan<byte> payload0, in ReadOnlySpan<byte> payload1, EntryType type)
            {
                var hash = GetHash(key);
                var keyWritten = key.WriteTo(stackalloc byte[key.MaxByteLength]);

                _dict.Set(keyWritten, hash, payload0, payload1, (byte)type);
            }

            public void Commit()
            {
                foreach (var kvp in _dict)
                {
                    Key.ReadFrom(kvp.Key, out var key);
                    var type = (EntryType)kvp.Metadata;

                    // flush down only volatiles
                    if (type != EntryType.UseOnce)
                    {
                        parent.Set(key, kvp.Value, type);
                    }
                }
            }

            public IChildCommit GetChild() => new ChildCommit(pool, this);

            public IReadOnlyDictionary<Keccak, int> Stats =>
                throw new NotImplementedException("Child commits provide no stats");

            protected override void CleanUp()
            {
                _dict.Dispose();
            }

            public override string ToString() => _dict.ToString();
        }

        [SkipLocalsInit]
        public ReadOnlySpanOwnerWithMetadata<byte> Get(scoped in Key key)
        {
            var hash = GetHash(key);
            var keyWritten = key.WriteTo(stackalloc byte[key.MaxByteLength]);

            return TryGet(key, keyWritten, hash);
        }

        /// <summary>
        /// A recursive search through the block and its parent until null is found at the end of the weekly referenced
        /// chain.
        /// </summary>
        private ReadOnlySpanOwnerWithMetadata<byte> TryGet(scoped in Key key, scoped ReadOnlySpan<byte> keyWritten,
            ulong bloom)
        {
            var owner = TryGetLocal(key, keyWritten, bloom, out var succeeded);
            if (succeeded)
                return owner.WithDepth(0);

            return TryGetAncestors(key, keyWritten, bloom);
        }

        private ReadOnlySpanOwnerWithMetadata<byte> TryGetAncestors(scoped in Key key,
            scoped ReadOnlySpan<byte> keyWritten, ulong keyHash)
        {
            var destroyedHash = CommittedBlockState.GetDestroyedHash(key);

            if (_ancestorsFilter.MayContainAny(keyHash, destroyedHash))
            {
                ushort depth = 1;

                // Walk through the ancestors only if the filter shows that they may contain the value
                foreach (var ancestor in _ancestors)
                {
                    var owner = ancestor.TryGetLocal(key, keyWritten, keyHash, destroyedHash, out var succeeded);
                    if (succeeded)
                        return owner.WithDepth(depth);

                    depth++;
                }
            }

            return TryGetDatabase(key);
        }

        [SkipLocalsInit]
        private ReadOnlySpanOwnerWithMetadata<byte> TryGetDatabase(scoped in Key key)
        {
            // report db read
            Interlocked.Increment(ref _dbReads);

            if (_batch.TryGet(key, out var span))
            {
                // return leased batch
                _batch.AcquireLease();
                return new ReadOnlySpanOwner<byte>(span, _batch).FromDatabase();
            }

            // Return default as the value does not exist
            return default;
        }

        /// <summary>
        /// Tries to get the key only from this block, acquiring no lease as it assumes that the lease is taken.
        /// </summary>
        private ReadOnlySpanOwner<byte> TryGetLocal(scoped in Key key, scoped ReadOnlySpan<byte> keyWritten,
            ulong bloom, out bool succeeded)
        {
            var mayHave = _filter.MayContain(bloom);

            // check if the change is in the block
            if (!mayHave)
            {
                // if destroyed, return false as no previous one will contain it
                if (IsAccountDestroyed(key))
                {
                    succeeded = true;
                    return default;
                }

                succeeded = false;
                return default;
            }

            // First always try pre-commit as it may overwrite data.
            // Don't do it for the storage though! StorageCell entries are not modified by pre-commit! It can only read them!
            if (key.Type != DataType.StorageCell && _preCommit.TryGet(keyWritten, bloom, out var span))
            {
                // return with owned lease
                succeeded = true;
                AcquireLease();
                return new ReadOnlySpanOwner<byte>(span, this);
            }

            return TryGetLocalDict(key, keyWritten, bloom, out succeeded);
        }

        private ReadOnlySpanOwner<byte> TryGetLocalDict(scoped in Key key, scoped ReadOnlySpan<byte> keyWritten,
            ulong bloom, out bool succeeded)
        {
            // select the map to search for
            var dict = key.Type switch
            {
                DataType.Account => _state,
                DataType.StorageCell => _storage,
                _ => null
            };

            if (dict is not null && dict.TryGet(keyWritten, bloom, out var span))
            {
                // return with owned lease
                succeeded = true;
                AcquireLease();
                return new ReadOnlySpanOwner<byte>(span, this);
            }

            _xorMissed.Add(1);

            // if destroyed, return false as no previous one will contain it
            succeeded = IsAccountDestroyed(key);
            return default;
        }

        private bool IsAccountDestroyed(scoped in Key key)
        {
            if (_destroyed == null)
                return false;

            if (key.Path.Length != NibblePath.KeccakNibbleCount)
                return false;

            // it's either Account, Storage, or Merkle that is a storage
            return _destroyed.Contains(key.Path.UnsafeAsKeccak);
        }

        protected override void CleanUp()
        {
            _state.Dispose();
            _storage.Dispose();
            _preCommit.Dispose();
            _batch.Dispose();
            _xorMissed.Dispose();
            _prefetcher?.Dispose();
            _filter.Return(Pool);
            _ancestorsFilter.Return(Pool);

            // release all the ancestors
            foreach (var ancestor in _ancestors)
            {
                ancestor.Dispose();
            }
        }

        public override string ToString() =>
            base.ToString() + ", " +
            $"{nameof(BlockNumber)}: {BlockNumber}, " +
            $"State: {_state}, " +
            $"Storage: {_storage}, " +
            $"PreCommit: {_preCommit}";

        public int DbReads => Volatile.Read(ref _dbReads);

        public IEnumerable<(uint blockNumber, Keccak hash)> Ancestors =>
            _ancestors.Select(ancestor => (ancestor.BlockNumber, ancestor.Hash));
    }

    public bool HasState(in Keccak keccak)
    {
        lock (_blockLock)
        {
            if (_blocksByHash.ContainsKey(keccak))
                return true;

            if (_db.HasState(keccak))
                return true;

            return false;
        }
    }

    /// <summary>
    /// Represents a block that is a result of ExecutionPayload.
    /// </summary>
    private class CommittedBlockState : RefCountingDisposable
    {
        /// <summary>
        /// A faster filter constructed on block commit.
        /// </summary>
        public readonly BitFilter Filter;

        /// <summary>
        /// Stores information about contracts that should have their previous incarnations destroyed.
        /// </summary>
        private readonly HashSet<Keccak>? _destroyed;

        private readonly Blockchain _blockchain;

        /// <summary>
        /// All the state, storage and commitment that was committed.
        /// </summary>
        private readonly PooledSpanDictionary _committed;

        private readonly bool _raw;
        private bool _discardable;
        private readonly DelayedMetrics.DelayedCounter<long, DelayedMetrics.LongIncrement> _filterMissed;

        public CommittedBlockState(BitFilter filter, HashSet<Keccak>? destroyed, Blockchain blockchain,
            PooledSpanDictionary committed, Keccak hash, Keccak parentHash,
            uint blockNumber, bool raw)
        {
            Filter = filter;
            _destroyed = destroyed;

            if (destroyed != null)
            {
                foreach (var account in destroyed)
                {
                    filter.Add(GetDestroyedHash(account));
                }
            }

            _blockchain = blockchain;
            _committed = committed;
            _raw = raw;
            Hash = hash;
            ParentHash = parentHash;
            BlockNumber = blockNumber;

            _filterMissed = _blockchain._bloomMissedReads.Delay();
        }

        public Keccak ParentHash { get; }

        public uint BlockNumber { get; private set; }

        public Keccak Hash { get; }

        private const ulong NonDestroyable = 0;

        public static ulong GetDestroyedHash(in Key key)
        {
            var path = key.Path;

            // Check if the path length qualifies.
            // The check for destruction is performed only for Account, Storage or Merkle-of-Storage that all have full paths.
            if (path.Length != NibblePath.KeccakNibbleCount)
                return NonDestroyable;

            // Return ulong hash.
            return GetDestroyedHash(path.UnsafeAsKeccak);
        }

        private static uint GetDestroyedHash(in Keccak keccak) =>
            BitOperations.Crc32C((uint)keccak.GetHashCode(), 0xDEADBEEF);

        /// <summary>
        /// Tries to get the key only from this block, acquiring no lease as it assumes that the lease is taken.
        /// </summary>
        public ReadOnlySpanOwner<byte> TryGetLocal(scoped in Key key, scoped ReadOnlySpan<byte> keyWritten,
            ulong bloom, ulong destroyedHash, out bool succeeded)
        {
            var mayHave = Filter.MayContain(bloom);

            // check if the change is in the block
            if (!mayHave)
            {
                // if destroyed, return false as no previous one will contain it
                if (IsAccountDestroyed(key, destroyedHash))
                {
                    succeeded = true;
                    return default;
                }

                succeeded = false;
                return default;
            }

            // first always try pre-commit as it may overwrite data
            if (_committed.TryGet(keyWritten, bloom, out var span))
            {
                // return with owned lease
                succeeded = true;
                AcquireLease();
                return new ReadOnlySpanOwner<byte>(span, this);
            }

            _filterMissed.Add(1);

            // if destroyed, return false as no previous one will contain it
            if (IsAccountDestroyed(key, destroyedHash))
            {
                succeeded = true;
                return default;
            }

            succeeded = false;
            return default;
        }

        [MethodImpl(MethodImplOptions.AggressiveInlining)]
        private bool IsAccountDestroyed(scoped in Key key, ulong destroyed)
        {
            if (destroyed == NonDestroyable || _destroyed == null)
                return false;

            return Filter.MayContain(destroyed) && _destroyed.Contains(key.Path.UnsafeAsKeccak);
        }

        protected override void CleanUp()
        {
            _filterMissed.Dispose();
            _committed.Dispose();
            Filter.Return(_blockchain._pool);

            if (_raw == false && _discardable == false)
            {
                _blockchain.Remove(this);
            }
        }

        public void Apply(IBatch batch)
        {
            if (_destroyed is { Count: > 0 })
            {
                foreach (var account in _destroyed)
                {
                    batch.Destroy(NibblePath.FromKey(account));
                }
            }

            Apply(batch, _committed);
        }

        private void Apply(IBatch batch, PooledSpanDictionary dict)
        {
            var preCommit = _blockchain._preCommit;

            var page = _blockchain._pool.Rent(false);
            try
            {
                var span = page.Span;

                foreach (var kvp in dict)
                {
                    if (kvp.Metadata == (byte)EntryType.Persistent)
                    {
                        Key.ReadFrom(kvp.Key, out var key);
                        //Console.WriteLine($"{Environment.CurrentManagedThreadId}: Apply {key.ToString()} - value: {kvp.Value.ToHexString(true)}");
                        var data = preCommit == null ? kvp.Value : preCommit.InspectBeforeApply(key, kvp.Value, span);
                        batch.SetRaw(key, data);
                    }
                }
            }
            finally
            {
                _blockchain._pool.Return(page);
            }
        }

        public override string ToString() =>
            base.ToString() + ", " +
            $"{nameof(BlockNumber)}: {BlockNumber}, " +
            $"Committed data: {_committed}, ";

        public void MakeDiscardable()
        {
            _discardable = true;
        }
    }

    /// <summary>
    /// Represents a block that is a result of ExecutionPayload.
    /// </summary>
    private class ReadOnlyState : RefCountingDisposable, IReadOnlyWorldState
    {
        private readonly ReadOnlyBatchCountingRefs _batch;
        private readonly CommittedBlockState[] _ancestors;
        private readonly BitFilter? _ancestorsFilter;
        private readonly BufferPool? _pool;

        public ReadOnlyState(ReadOnlyBatchCountingRefs batch)
        {
            _batch = batch;
            _ancestors = [];
            Hash = batch.Metadata.StateHash;
        }

        public ReadOnlyState(Keccak stateRoot, ReadOnlyBatchCountingRefs batch, CommittedBlockState[] ancestors)
        {
            _batch = batch;
            _ancestors = ancestors;
            Hash = stateRoot;
        }

        public ReadOnlyState(Keccak stateRoot, ReadOnlyBatchCountingRefs batch, CommittedBlockState[] ancestors, BitFilter ancestorsFilter, BufferPool pool)
        {
            _batch = batch;
            _ancestors = ancestors;
            _ancestorsFilter = ancestorsFilter;
            _pool = pool;
            Hash = stateRoot;
        }

        public uint BlockNumber { get; private set; }

        public Keccak Hash { get; }

        public Span<byte> GetStorage(in Keccak address, in Keccak storage, Span<byte> destination)
        {
            var key = Key.StorageCell(NibblePath.FromKey(address), storage);

            using var owner = Get(key);

            // check the span emptiness
            var data = owner.Span;
            if (data.IsEmpty)
                return Span<byte>.Empty;

            data.CopyTo(destination);
            return destination.Slice(0, data.Length);
        }

        public Account GetAccount(in Keccak address)
        {
            var key = Key.Account(NibblePath.FromKey(address));

            using var owner = Get(key);

            // check the span emptiness
            if (owner.Span.IsEmpty)
                return new Account(0, 0);

            Account.ReadFrom(owner.Span, out var result);
            return result;
        }

        [SkipLocalsInit]
        public ReadOnlySpanOwnerWithMetadata<byte> Get(scoped in Key key)
        {
            var hash = GetHash(key);
            var keyWritten = key.WriteTo(stackalloc byte[key.MaxByteLength]);

            var result = TryGet(key, keyWritten, hash, out var succeeded);

            Debug.Assert(succeeded);
            return result;
        }

        /// <summary>
        /// A recursive search through the block and its parent until null is found at the end of the weekly referenced
        /// chain.
        /// </summary>
        private ReadOnlySpanOwnerWithMetadata<byte> TryGet(scoped in Key key, scoped ReadOnlySpan<byte> keyWritten,
            ulong keyHash, out bool succeeded)
        {
            if (_ancestors.Length > 0)
            {
                var destroyedHash = CommittedBlockState.GetDestroyedHash(key);

                if (_ancestorsFilter == null || _ancestorsFilter.GetValueOrDefault().MayContainAny(keyHash, destroyedHash))
                {
                    ushort depth = 1;

                    // Walk through the ancestors only if the filter shows that they may contain the value
                    foreach (var ancestor in _ancestors)
                    {
                        var owner = ancestor.TryGetLocal(key, keyWritten, keyHash, destroyedHash, out succeeded);
                        if (succeeded)
                            return owner.WithDepth(depth);

                        depth++;
                    }
                }
            }

            if (_batch.TryGet(key, out var span))
            {
                // return leased batch
                succeeded = true;
                _batch.AcquireLease();
                return new ReadOnlySpanOwner<byte>(span, _batch).FromDatabase();
            }

            // report as succeeded operation. The value is not there but it was walked through.
            succeeded = true;
            return default;
        }

        protected override void CleanUp()
        {
            _batch.Dispose();

            // release all the ancestors
            foreach (var ancestor in _ancestors)
            {
                ancestor.Dispose();
            }

            _ancestorsFilter?.Return(_pool);
        }

        public override string ToString() =>
            base.ToString() + ", " +
            $"{nameof(BlockNumber)}: {BlockNumber}";
    }

    public static ulong GetHash(in Key key) => key.GetHashCodeULong();

    public async ValueTask DisposeAsync()
    {
        // mark writer as complete
        _finalizedChannel.Writer.Complete();

        // await the flushing task
        await _flusher;

        _accessor?.Dispose();

        // dispose all memoized blocks to please the ref-counting
        foreach (var (_, block) in _blocksByHash)
        {
            block.Dispose();
        }

        _blocksByHash.Clear();
        _blocksByNumber.Clear();

        // once the flushing is done and blocks are disposed, dispose the pool
        _pool.Dispose();

        // dispose metrics, but flush them last time before unregistering
        _beforeMetricsDisposed?.Invoke();
        _meter.Dispose();
    }

    /// <summary>
    /// The raw state implementation that provides a 1 layer of read-through caching with the last block.
    /// </summary>
    private class RawState : IRawState
    {
        private readonly Blockchain _blockchain;
        private readonly IDb _db;
        private BlockState _current;

        private bool _finalized;

        public RawState(Blockchain blockchain, IDb db)
        {
            _blockchain = blockchain;
            _db = db;
            _current = new BlockState(Keccak.Zero, _db.BeginReadOnlyBatch(), [], _blockchain);
        }

        public void Dispose()
        {
            if (!_finalized)
            {
                ThrowNotFinalized();
                return;
            }

            _current.Dispose();

            [DoesNotReturn]
            [StackTraceHidden]
            static void ThrowNotFinalized()
            {
                throw new Exception("Finalize not called. You need to call it before disposing the raw state. " +
                                    "Otherwise it won't be preserved properly");
            }
        }

        public Account GetAccount(in Keccak address) => _current.GetAccount(address);

        public Span<byte> GetStorage(in Keccak address, in Keccak storage, Span<byte> destination) =>
            _current.GetStorage(address, in storage, destination);

        public Keccak Hash { get; private set; }

        public void SetBoundary(in NibblePath account, in Keccak boundaryNodeKeccak)
        {
#if SNAP_SYNC_SUPPORT

            if (_current.IsNonBoundaryHash(account, out Keccak existingHash) && existingHash == boundaryNodeKeccak)
                return;

            var payload = SnapSync.WriteBoundaryValue(boundaryNodeKeccak, stackalloc byte[SnapSync.BoundaryValueSize]);

            _current.SetKeyForProof(Key.Account(account), payload);
#endif
        }

        public void SetBoundary(in Keccak account, in NibblePath storage, in Keccak boundaryNodeKeccak)
        {
#if SNAP_SYNC_SUPPORT

            var path = NibblePath.FromKey(account);
            if (_current.IsNonBoundaryHash(path, account, storage, out Keccak existingHash) && existingHash == boundaryNodeKeccak)
                return;

            var payload = SnapSync.WriteBoundaryValue(boundaryNodeKeccak, stackalloc byte[SnapSync.BoundaryValueSize]);

            //_current.RemoveMerkle(Key.Raw(path, DataType.Merkle, storage));
            _current.SetKeyForProof(Key.StorageCell(path, storage), payload);
#endif
        }


        public void SetAccount(in Keccak address, in Account account) => _current.SetAccount(address, account);

        public void SetStorage(in Keccak address, in Keccak storage, ReadOnlySpan<byte> value) =>
            _current.SetStorage(address, storage, value);

        public void DestroyAccount(in Keccak address) => _current.DestroyAccount(address);
        public Keccak GetHash(in NibblePath path, bool ignoreCache)
        {
            throw new NotImplementedException();
        }

        public Keccak GetStorageHash(in Keccak account, in NibblePath path)
        {
            throw new NotImplementedException();
        }
<<<<<<< HEAD

        public void RemoveBoundaryProof(in Keccak account, in NibblePath storagePath)
        {
            throw new NotImplementedException();
        }

        public void RemoveBoundaryProof(in NibblePath path)
        {
            throw new NotImplementedException();
        }

        public void CreateProofBranch(in Keccak account, in NibblePath storagePath, byte[] childNibbles, Keccak[] childHashes, bool persist = true)
        {
            throw new NotImplementedException();
        }

        public void CreateProofExtension(in Keccak account, in NibblePath storagePath, in NibblePath extPath, bool persist = true)
        {
            throw new NotImplementedException();
        }

=======

        public void RemoveBoundaryProof(in Keccak account, in NibblePath storagePath)
        {
            throw new NotImplementedException();
        }

        public void RemoveBoundaryProof(in NibblePath path)
        {
            throw new NotImplementedException();
        }

        public void CreateProofBranch(in Keccak account, in NibblePath storagePath, byte[] childNibbles, Keccak[] childHashes, bool persist = true)
        {
            throw new NotImplementedException();
        }

        public void CreateProofExtension(in Keccak account, in NibblePath storagePath, in NibblePath extPath, bool persist = true)
        {
            throw new NotImplementedException();
        }

>>>>>>> 64f5d07d
        public void CreateProofLeaf(in Keccak account, in NibblePath storagePath, in NibblePath leafPath)
        {
            throw new NotImplementedException();
        }

        public void Commit(bool ensureHash)
        {
            ThrowOnFinalized();

            // Committing Nth block:
            // 1. open read tx as this block did
            // 2. open write tx and apply Nth block onto it
            // 3. start new N+1th block
            // 4. use read tx as the read + add the current as parent

            var read = _db.BeginReadOnlyBatch();

            //commit without hash recalc - useful for storage ranges in snap sync
            if (ensureHash)
                Hash = _current.Hash;

            using var batch = _db.BeginNextBatch();

            var committed = _current.CommitRaw();
            committed.Apply(batch);
            _current.Dispose();

            batch.Commit(CommitOptions.DangerNoWrite);

            // Lease is taken automatically by the ctor of the block state, not needed
            //_current.AcquireLease();
            var ancestors = new[] { committed };

            _current = new BlockState(Keccak.Zero, read, ancestors, _blockchain);
        }

        public void Finalize(uint blockNumber)
        {
            ThrowOnFinalized();

            using var batch = _db.BeginNextBatch();
            batch.SetMetadata(blockNumber, Hash);
            batch.Commit(CommitOptions.DangerNoWrite);

            _finalized = true;
        }

        public Keccak RefreshRootHash()
        {
            Hash = _current.Hash;
            return Hash;
        }

        public void Discard()
        {
            _current.Reset();
        }

        public string DumpTrie()
        {
            throw new NotImplementedException();
        }

        public Keccak RecalculateStorageRoot(in Keccak accountAddress)
        {
            _current.RecalculateStorageTries();
            return _current.GetAccount(accountAddress).StorageRootHash;
        }

        private void ThrowOnFinalized()
        {
            if (_finalized)
            {
                ThrowAlreadyFinalized();
            }

            [DoesNotReturn]
            [StackTraceHidden]
            static void ThrowAlreadyFinalized()
            {
                throw new Exception("This ras state has already been finalized!");
            }
        }

        public ReadOnlySpanOwnerWithMetadata<byte> Get(scoped in Key key) => ((IReadOnlyWorldState)_current).Get(key);
    }

    /// <summary>
    /// The raw state implementation - no ancestors
    /// </summary>
    private class RawStateMT : IRawState
    {
        private readonly Blockchain _blockchain;
        private readonly IDb _db;
        private BlockState _current;

        private bool _finalized;

        public RawStateMT(Blockchain blockchain, IDb db)
        {
            _blockchain = blockchain;
            _db = db;
            _current = new BlockState(Keccak.Zero, _db.BeginReadOnlyBatch(), [], _blockchain);
        }

        public RawStateMT(Blockchain blockchain, IDb db, Keccak rootHash)
        {
            _blockchain = blockchain;
            _db = db;
            _current = new BlockState(rootHash, _db.BeginReadOnlyBatch(), [], _blockchain);
            Hash = rootHash;
        }

        public void Dispose()
        {
            _current.Dispose();
        }

        public Account GetAccount(in Keccak address) => _current.GetAccount(address);

        public Span<byte> GetStorage(in Keccak address, in Keccak storage, Span<byte> destination) =>
            _current.GetStorage(address, in storage, destination);

        public Keccak Hash { get; private set; }

        public void SetBoundary(in NibblePath account, in Keccak boundaryNodeKeccak)
        {
#if SNAP_SYNC_SUPPORT

            if (_current.IsNonBoundaryHash(account, out Keccak existingHash) && existingHash == boundaryNodeKeccak)
                return;
                
            var payload = SnapSync.WriteBoundaryValue(boundaryNodeKeccak, stackalloc byte[SnapSync.BoundaryValueSize]);

            _current.RemoveMerkle(Key.Merkle(account));
            _current.SetKeyForProof(Key.Account(account), payload);
#endif
        }

        public void SetBoundary(in Keccak account, in NibblePath storage, in Keccak boundaryNodeKeccak)
        {
#if SNAP_SYNC_SUPPORT

            var path = NibblePath.FromKey(account);
            if (_current.IsNonBoundaryHash(path, account, storage, out Keccak existingHash) && existingHash == boundaryNodeKeccak)
                return;

            _current.RemoveMerkle(Key.Raw(path, DataType.Merkle, storage));
            var payload = SnapSync.WriteBoundaryValue(boundaryNodeKeccak, stackalloc byte[SnapSync.BoundaryValueSize]);
            _current.SetKeyForProof(Key.StorageCell(path, storage), payload);
#endif
        }

        public void CreateProofBranch(in Keccak account, in NibblePath storagePath, byte[] childNibbles, Keccak[] childHashes, bool persist = true)
        {
            Key key = account == Keccak.Zero ? Key.Merkle(storagePath) : Key.Raw(NibblePath.FromKey(account), DataType.Merkle, storagePath);

            NibbleSet set = new NibbleSet();
            Span<byte> rlpMemoization = stackalloc byte[RlpMemo.Size];
            RlpMemo memo = new RlpMemo(rlpMemoization);

            for (int i = 0; i < childNibbles.Length; i++)
            {
                set[childNibbles[i]] = true;
                if (childHashes[i] != Keccak.Zero)
                    memo.Set(childHashes[i], childNibbles[i]);
            }
            _current.SetBranch(key, set, memo.Raw, persist ? EntryType.Persistent : EntryType.Proof);
        }

        public void CreateProofExtension(in Keccak account, in NibblePath storagePath, in NibblePath extPath, bool persist = true)
        {
            Key key = account == Keccak.Zero ? Key.Merkle(storagePath) : Key.Raw(NibblePath.FromKey(account), DataType.Merkle, storagePath);

            _current.SetExtension(key, extPath, persist ? EntryType.Persistent : EntryType.Proof);
        }

        public void CreateProofLeaf(in Keccak account, in NibblePath storagePath, in NibblePath leafPath)
        {
            Key key = account == Keccak.Zero ? Key.Merkle(storagePath) : Key.Raw(NibblePath.FromKey(account), DataType.Merkle, storagePath);

            _current.SetLeaf(key, leafPath);
        }

        public void RemoveBoundaryProof(in Keccak account, in NibblePath storagePath)
        {
            var path = NibblePath.FromKey(account);
            _current.RemoveMerkle(Key.Raw(path, DataType.Merkle, storagePath));
        }
        public void RemoveBoundaryProof(in NibblePath path)
        {
            _current.RemoveMerkle(Key.Merkle(path));
        }

        public void SetAccount(in Keccak address, in Account account) => _current.SetAccount(address, account);

        public void SetStorage(in Keccak address, in Keccak storage, ReadOnlySpan<byte> value) =>
            _current.SetStorage(address, storage, value);

        public void DestroyAccount(in Keccak address) => _current.DestroyAccount(address);

        public void Commit(bool ensureHash)
        {
            ThrowOnFinalized();

            //commit without hash recalc - useful for storage ranges in snap sync
            if (ensureHash)
                Hash = _current.Hash;

            using var batch = _db.BeginNextBatch();

            using var committed = _current.CommitRaw();
            committed.Apply(batch);
            _current.Dispose();

            //batch.VerifyDbPagesOnCommit();
            batch.Commit(CommitOptions.DangerNoWrite);

            IReadOnlyBatch readOnly = _db.BeginReadOnlyBatch();
            _current = new BlockState(Keccak.Zero, readOnly, [], _blockchain);
        }

        public void Finalize(uint blockNumber)
        {
            ThrowOnFinalized();

            //enforce hash calculation
            Hash = ((ComputeMerkleBehavior)_blockchain._preCommit).GetHash(NibblePath.Empty, this);

            using var batch = _db.BeginNextBatch();
            batch.SetMetadata(blockNumber, Hash);
            batch.Commit(CommitOptions.DangerNoWrite);

            _blockchain._accessor?.OnRawStateFinalize(Hash);

            _finalized = true;
        }

        public Keccak RefreshRootHash()
        {
            Hash = _current.Hash;
            return Hash;
        }

        public Keccak GetHash(in NibblePath path, bool ignoreCache)
        {
            return ((ComputeMerkleBehavior)_blockchain._preCommit).GetHash(path, this, ignoreCache);
        }

        public Keccak GetStorageHash(in Keccak account, in NibblePath path)
        {
            return ((ComputeMerkleBehavior)_blockchain._preCommit).GetStorageHash(this, account, path);
        }

        public void Discard()
        {
            _current.Reset();
        }

        public string DumpTrie()
        {
            var td = new TrieDumper();
            var context = new BlockstateVisitorContext(_current);
            td.VisitTree(Hash, context);
            _current.Accept(td, NibblePath.Empty, context);
            return td.ToString();
        }

        public Keccak RecalculateStorageRoot(in Keccak accountAddress)
        {
            _current.RecalculateStorageTries();
            return _current.GetAccount(accountAddress).StorageRootHash;
        }

        private void ThrowOnFinalized()
        {
            if (_finalized)
            {
                ThrowAlreadyFinalized();
            }

            [DoesNotReturn]
            [StackTraceHidden]
            static void ThrowAlreadyFinalized()
            {
                throw new Exception("This ras state has already been finalized!");
            }
        }

        public ReadOnlySpanOwnerWithMetadata<byte> Get(scoped in Key key) => ((IReadOnlyWorldState)_current).Get(key);
    }

    public IReadOnlyWorldStateAccessor BuildReadOnlyAccessor()
    {
        return _accessor = new ReadOnlyWorldStateAccessor(this);
    }

    //public IReadOnlyWorldStateAccessor BuildReadOnlyAccessorForSync()
    //{
    //    return _syncAccessor = new ReadOnlySyncWorldStateAccessor(this);
    //}

    private class ReadOnlyWorldStateAccessor : IReadOnlyWorldStateAccessor
    {
        private readonly ReaderWriterLockSlim _lock = new();
        private Dictionary<Keccak, ReadOnlyState> _readers = new();
        private readonly Queue<ReadOnlyState> _queue = new();
        private readonly Blockchain _blockchain;

        public ReadOnlyWorldStateAccessor(Blockchain blockchain)
        {
            _blockchain = blockchain;

            //var snapshot = _blockchain._db.SnapshotAll()
            //    .Select(batch => new ReadOnlyState(new ReadOnlyBatchCountingRefs(batch)))
            //    .ToArray();

            //// enqueue all to make them properly disposable
            //foreach (ReadOnlyState state in snapshot)
            //{
            //    _queue.Enqueue(state);
            //    _readers.Add(state.Hash, state);
            //}
        }

        public void OnCommitToBlockchain(in Keccak stateHash)
        {
            Debug.Assert(Monitor.IsEntered(_blockchain._blockLock), "Should be called only under the lock");

            var state = _blockchain.StartReadOnly(stateHash);

            _lock.EnterWriteLock();
            try
            {
                _readers.Add(state.Hash, (ReadOnlyState)state);
            }
            finally
            {
                _lock.ExitWriteLock();
            }
        }

        public void OnRawStateFinalize(in Keccak stateHash)
        {
            var state = _blockchain.StartReadOnly(stateHash);

            _lock.EnterWriteLock();
            try
            {
                _queue.Enqueue((ReadOnlyState)state);
                _readers.Add(state.Hash, (ReadOnlyState)state);
            }
            finally
            {
                _lock.ExitWriteLock();
            }
        }

        public void Reset()
        {
            var toDispose = new List<ReadOnlyState>();

            _lock.EnterWriteLock();
            try
            {
                foreach (var readOnlyState in _readers)
                {
                    toDispose.Add(readOnlyState.Value);
                }
                _readers.Clear();
                _queue.Clear();
            }
            finally
            {
                _lock.ExitWriteLock();
            }

            foreach (ReadOnlyState state in toDispose)
            {
                state.Dispose();
            }
        }

        public bool HasState(in Keccak keccak)
        {
            _lock.EnterReadLock();
            try
            {
                return _readers.ContainsKey(keccak);
            }
            finally
            {
                _lock.ExitReadLock();
            }
        }

        public Account GetAccount(in Keccak rootHash, in Keccak address)
        {
            if (!TryGetLeasedState(rootHash, out var state))
            {
                return default;
            }

            try
            {
                return state.GetAccount(address);
            }
            finally
            {
                // Release
                state.Dispose();
            }
        }

        public Span<byte> GetStorage(in Keccak rootHash, in Keccak address, in Keccak storage, Span<byte> destination)
        {
            if (!TryGetLeasedState(rootHash, out var state))
            {
                return default;
            }

            try
            {
                return state.GetStorage(address, storage, destination);
            }
            finally
            {
                // Release
                state.Dispose();
            }
        }

        /// <summary>
        /// Finds the state in the dictionary under the read lock, acquires the lease on it and returns as soon as possible the leased state.
        /// </summary>
        private bool TryGetLeasedState(in Keccak rootHash, out ReadOnlyState state)
        {
            _lock.EnterReadLock();
            try
            {
                if (_readers.TryGetValue(rootHash, out state))
                {
                    state.AcquireLease();
                    return true;
                }

                return false;
            }
            finally
            {
                _lock.ExitReadLock();
            }
        }

        public void OnCommitToDatabase(CommittedBlockState committed, CommittedBlockState[] blocksWithSameNumber)
        {
            // Capture the readonly tx first
            var batch = new ReadOnlyBatchCountingRefs(_blockchain._db.BeginReadOnlyBatch());
            var readOnly = new ReadOnlyState(batch);

            Debug.Assert(committed.Hash == batch.Metadata.StateHash, "Should be equal to the last written");
            Debug.Assert(blocksWithSameNumber.Contains(committed));

            ref ReadOnlyState reader = ref Unsafe.NullRef<ReadOnlyState>();
            var toDispose = new List<ReadOnlyState>(blocksWithSameNumber.Length);

            _lock.EnterWriteLock();
            try
            {
                reader = ref CollectionsMarshal.GetValueRefOrNullRef(_readers, committed.Hash);
                Debug.Assert(Unsafe.IsNullRef(ref reader) == false);

                // add reader to dispose
                toDispose.Add(reader);

                // update to the batch
                reader = readOnly;

                // enqueue the batch for cleanup later
                _queue.Enqueue(readOnly);

                // dequeue the oldest batch if the history is beyond depth
                if (_queue.Count > _blockchain._db.HistoryDepth)
                {
                    ReadOnlyState oldestBatch = _queue.Dequeue();
                    toDispose.Add(oldestBatch);

                    var removed = _readers.Remove(oldestBatch.Hash);
                    Debug.Assert(removed);
                }

                foreach (CommittedBlockState b in blocksWithSameNumber)
                {
                    if (b.Hash != committed.Hash)
                    {
                        var removed = _readers.Remove(b.Hash, out ReadOnlyState? state);
                        Debug.Assert(removed);
                        toDispose.Add(state);
                    }
                }
            }
            finally
            {
                _lock.ExitWriteLock();
            }

            foreach (ReadOnlyState state in toDispose)
            {
                state.Dispose();
            }
        }

        public void Dispose()
        {
            _lock.Dispose();
            foreach (var (key, state) in _readers)
            {
                state.Dispose();
            }

            _readers.Clear();
        }
    }

    private class ReadOnlySyncWorldStateAccessor : IReadOnlyWorldStateAccessor
    {
        private readonly ReaderWriterLockSlim _lock = new();
        private readonly Blockchain _blockchain;
        private ReadOnlyState? _latestState;

        public ReadOnlySyncWorldStateAccessor(Blockchain blockchain)
        {
            _blockchain = blockchain;
        }

        public void OnRawStateCommit(in IReadOnlyBatch readOnlyBatch)
        {
            _lock.EnterWriteLock();
            try
            {
                _latestState = new ReadOnlyState(new ReadOnlyBatchCountingRefs(readOnlyBatch));
            }
            finally
            {
                _lock.ExitWriteLock();
            }
        }

        public bool HasState(in Keccak keccak)
        {
            _lock.EnterReadLock();
            try
            {
                return _latestState?.Hash == keccak;
            }
            finally
            {
                _lock.ExitReadLock();
            }
        }

        public Account GetAccount(in Keccak rootHash, in Keccak address)
        {
            if (!TryGetLeasedState(rootHash, out var state))
            {
                return default;
            }

            try
            {
                return state.GetAccount(address);
            }
            finally
            {
                // Release
                state.Dispose();
            }
        }

        public Span<byte> GetStorage(in Keccak rootHash, in Keccak address, in Keccak storage, Span<byte> destination)
        {
            if (!TryGetLeasedState(rootHash, out var state))
            {
                return default;
            }

            try
            {
                return state.GetStorage(address, storage, destination);
            }
            finally
            {
                // Release
                state.Dispose();
            }
        }

        public void Reset()
        {
            throw new NotImplementedException();
        }

        /// <summary>
        /// Finds the state in the dictionary under the read lock, acquires the lease on it and returns as soon as possible the leased state.
        /// </summary>
        private bool TryGetLeasedState(in Keccak rootHash, out ReadOnlyState state)
        {
            _lock.EnterReadLock();
            try
            {
                if (_latestState is null)
                {
                    state = default;
                    return false;
                }

                state = _latestState;
                state.AcquireLease();
                return true;
            }
            finally
            {
                _lock.ExitReadLock();
            }
        }

        public void Dispose()
        {
            _lock.Dispose();
            _latestState?.Dispose();
        }
    }

    /// <summary>
    /// Creates the combined <see cref="BitFilter"/> by or-ing all <paramref name="ancestors"/>
    /// </summary>
    /// <param name="ancestors"></param>
    /// <returns></returns>
    private BitFilter CreateAncestorsFilter(CommittedBlockState[] ancestors)
    {
        var filter = CreateBitFilter();
        foreach (var ancestor in ancestors)
        {
            filter.OrWith(ancestor.Filter);
        }

        return filter;
    }

<<<<<<< HEAD
=======
    private class ReadOnlySyncWorldStateAccessor : IReadOnlyWorldStateAccessor
    {
        private readonly ReaderWriterLockSlim _lock = new();
        private readonly Blockchain _blockchain;
        private ReadOnlyState? _latestState;

        public ReadOnlySyncWorldStateAccessor(Blockchain blockchain)
        {
            _blockchain = blockchain;
        }

        public void OnRawStateCommit(in IReadOnlyBatch readOnlyBatch)
        {
            _lock.EnterWriteLock();
            try
            {
                _latestState = new ReadOnlyState(new ReadOnlyBatchCountingRefs(readOnlyBatch));
            }
            finally
            {
                _lock.ExitWriteLock();
            }
        }

        public bool HasState(in Keccak keccak)
        {
            _lock.EnterReadLock();
            try
            {
                return _latestState?.Hash == keccak;
            }
            finally
            {
                _lock.ExitReadLock();
            }
        }

        public Account GetAccount(in Keccak rootHash, in Keccak address)
        {
            if (!TryGetLeasedState(rootHash, out var state))
            {
                return default;
            }

            try
            {
                return state.GetAccount(address);
            }
            finally
            {
                // Release
                state.Dispose();
            }
        }

        public Span<byte> GetStorage(in Keccak rootHash, in Keccak address, in Keccak storage, Span<byte> destination)
        {
            if (!TryGetLeasedState(rootHash, out var state))
            {
                return default;
            }

            try
            {
                return state.GetStorage(address, storage, destination);
            }
            finally
            {
                // Release
                state.Dispose();
            }
        }

        public void Reset()
        {
            throw new NotImplementedException();
        }

        /// <summary>
        /// Finds the state in the dictionary under the read lock, acquires the lease on it and returns as soon as possible the leased state.
        /// </summary>
        private bool TryGetLeasedState(in Keccak rootHash, out ReadOnlyState state)
        {
            _lock.EnterReadLock();
            try
            {
                if (_latestState is null)
                {
                    state = default;
                    return false;
                }

                state = _latestState;
                state.AcquireLease();
                return true;
            }
            finally
            {
                _lock.ExitReadLock();
            }
        }

        public void Dispose()
        {
            _lock.Dispose();
            _latestState?.Dispose();
        }
    }

>>>>>>> 64f5d07d
    /// <summary>
    /// Visitor interface - for tests
    /// </summary>
    public interface IBlockstateVisitor
    {
        void VisitTree(Keccak rootHash, BlockstateVisitorContext context);
        void VisitBranch(NibblePath path, KeccakOrRlp keccakOrRlp, BlockstateVisitorContext context, IReadOnlyWorldState worldState);

        void VisitExtension(NibblePath path, KeccakOrRlp keccakOrRlp, Node.Extension extension, BlockstateVisitorContext context, IReadOnlyWorldState worldState);

        void VisitLeaf(NibblePath path, KeccakOrRlp keccakOrRlp, NibblePath leafPath, BlockstateVisitorContext context, IReadOnlyWorldState worldState);
    }

    /// <summary>
    /// To resemble Nethermind.Trie.TrieDumper and produce same output in Fast Sync tests
    /// </summary>
    public class TrieDumper : IBlockstateVisitor
    {
        private readonly StringBuilder _builder = new();

        public void VisitTree(Keccak rootHash, BlockstateVisitorContext context)
        {
            if (rootHash == Keccak.EmptyTreeHash || rootHash == Keccak.Zero)
            {
                _builder.AppendLine("EMPTY TREE");
            }
            else
            {
                _builder.AppendLine(context.IsStorage ? "STORAGE TREE" : "STATE TREE");
            }
        }

        public void VisitBranch(NibblePath path, KeccakOrRlp keccakOrRlp, BlockstateVisitorContext context, IReadOnlyWorldState worldState)
        {
            _builder.AppendLine($"{GetPrefix(context)}BRANCH | -> {GetKeccakString(keccakOrRlp)}");
        }

        public void VisitExtension(NibblePath path, KeccakOrRlp keccakOrRlp, Node.Extension extension, BlockstateVisitorContext context, IReadOnlyWorldState worldState)
        {
            _builder.AppendLine($"{GetPrefix(context)}EXTENSION {extension.Path.ToHexByteString()} -> {GetKeccakString(keccakOrRlp)}");
        }

        public void VisitLeaf(NibblePath path, KeccakOrRlp keccakOrRlp, NibblePath leafPath, BlockstateVisitorContext context, IReadOnlyWorldState worldState)
        {
            string leafDescription = context.IsStorage ? "LEAF " : "ACCOUNT ";

            _builder.AppendLine($"{GetPrefix(context)}{leafDescription} {leafPath.ToHexByteString()} -> {GetKeccakString(keccakOrRlp)}");

            var full = path.Append(leafPath, stackalloc byte[NibblePath.MaxLengthValue * 2 + 1]);
            if (!context.IsStorage)
            {
                using var owner = worldState.Get(Key.Account(full));
                Account.ReadFrom(owner.Span, out Account account);

                _builder.AppendLine($"{GetPrefix(context)}  NONCE: {account.Nonce}");
                _builder.AppendLine($"{GetPrefix(context)}  BALANCE: {account.Balance}");
                _builder.AppendLine($"{GetPrefix(context)}  IS_CONTRACT: {account.CodeHash != Keccak.OfAnEmptyString}");

                if (account.CodeHash != Keccak.OfAnEmptyString)
                    _builder.AppendLine($"{GetIndent(context.Level + 1)}CODE {account.CodeHash}");
            }
            else
            {
                using var owner = worldState.Get(Key.StorageCell(NibblePath.FromKey(context.AccountHash), full));
                _builder.AppendLine($"{GetPrefix(context)}  VALUE: {owner.Span.ToHexString(true)}");
            }
        }

        private string GetKeccakString(KeccakOrRlp keccakOrRlp)
        {
            if (keccakOrRlp.DataType == KeccakOrRlp.Type.Keccak)
                return keccakOrRlp.Keccak.ToString(false);
            return string.Empty;
        }

        public override string ToString()
        {
            return _builder.ToString();
        }

        private static string GetPrefix(BlockstateVisitorContext context) => string.Concat($"{GetIndent(context.Level)}", context.IsStorage ? "STORAGE " : string.Empty, $"{GetChildIndex(context)}");
        private static string GetIndent(int level) => new('+', level * 2);
        private static string GetChildIndex(BlockstateVisitorContext context) => context.BranchChildIndex is null ? string.Empty : $"{context.BranchChildIndex:x2} ";

    }

    public class BlockstateVisitorContext
    {
        public int Level { get; set; }
        public bool IsStorage {get; set; }
        public int? BranchChildIndex { get; internal set; }

        public Keccak AccountHash {get; internal set; }

        public ICommit Commit { get; internal set; }

        public BlockstateVisitorContext(ICommit commit)
        {
            Commit = commit;
        }
    }
}<|MERGE_RESOLUTION|>--- conflicted
+++ resolved
@@ -989,6 +989,8 @@
             return true;
         }
 
+
+
         /// <summary>
         /// Decides to whether put the value in a transient cache or in a persistent cache to speed
         /// up queries in next executions.
@@ -1161,12 +1163,8 @@
                 case Node.Type.Leaf:
                 {
                     var keccak = context.IsStorage
-<<<<<<< HEAD
                         ? ((ComputeMerkleBehavior)_blockchain._preCommit).GetStorageHash(this, context.AccountHash,
                             path)
-=======
-                        ? ((ComputeMerkleBehavior)_blockchain._preCommit).GetStorageHash(this, context.AccountHash, path)
->>>>>>> 64f5d07d
                         : ((ComputeMerkleBehavior)_blockchain._preCommit).GetHash(path, this);
 
                     visitor.VisitLeaf(path, keccak, leaf.Path, context, this);
@@ -1194,12 +1192,8 @@
                 case Node.Type.Extension:
                 {
                     var keccak = context.IsStorage
-<<<<<<< HEAD
                         ? ((ComputeMerkleBehavior)_blockchain._preCommit).GetStorageHash(this, context.AccountHash,
                             path)
-=======
-                        ? ((ComputeMerkleBehavior)_blockchain._preCommit).GetStorageHash(this, context.AccountHash, path)
->>>>>>> 64f5d07d
                         : ((ComputeMerkleBehavior)_blockchain._preCommit).GetHash(path, this);
 
                     visitor.VisitExtension(path, keccak, ext, context, this);
@@ -1214,18 +1208,11 @@
                 case Node.Type.Branch:
                 {
                     var keccak = context.IsStorage
-<<<<<<< HEAD
                         ? ((ComputeMerkleBehavior)_blockchain._preCommit).GetStorageHash(this, context.AccountHash,
                             path)
                         : ((ComputeMerkleBehavior)_blockchain._preCommit).GetHash(path, this);
 
                     visitor.VisitBranch(path, keccak, context, this);
-=======
-                        ? ((ComputeMerkleBehavior)_blockchain._preCommit).GetStorageHash(this, context.AccountHash, path)
-                        : ((ComputeMerkleBehavior)_blockchain._preCommit).GetHash(path, this);
-
-                        visitor.VisitBranch(path, keccak, context, this);
->>>>>>> 64f5d07d
 
                     context.Level++;
                     Span<byte> workingSpan = stackalloc byte[NibblePath.MaxLengthValue * 2 + 1];
@@ -1245,17 +1232,11 @@
                                 visitor.VisitLeaf(childPath, new Keccak(keccakSpan), NibblePath.Empty, context, this);
                                 continue;
                             }
-<<<<<<< HEAD
 
                             Accept(visitor, childPath, context);
                         }
                     }
 
-=======
-                            Accept(visitor, childPath, context);
-                        }
-                    }
->>>>>>> 64f5d07d
                     context.Level--;
                     return;
                 }
@@ -1958,7 +1939,6 @@
         {
             throw new NotImplementedException();
         }
-<<<<<<< HEAD
 
         public void RemoveBoundaryProof(in Keccak account, in NibblePath storagePath)
         {
@@ -1980,33 +1960,11 @@
             throw new NotImplementedException();
         }
 
-=======
-
-        public void RemoveBoundaryProof(in Keccak account, in NibblePath storagePath)
+        public void CreateProofLeaf(in Keccak account, in NibblePath storagePath, in NibblePath leafPath)
         {
             throw new NotImplementedException();
         }
 
-        public void RemoveBoundaryProof(in NibblePath path)
-        {
-            throw new NotImplementedException();
-        }
-
-        public void CreateProofBranch(in Keccak account, in NibblePath storagePath, byte[] childNibbles, Keccak[] childHashes, bool persist = true)
-        {
-            throw new NotImplementedException();
-        }
-
-        public void CreateProofExtension(in Keccak account, in NibblePath storagePath, in NibblePath extPath, bool persist = true)
-        {
-            throw new NotImplementedException();
-        }
-
->>>>>>> 64f5d07d
-        public void CreateProofLeaf(in Keccak account, in NibblePath storagePath, in NibblePath leafPath)
-        {
-            throw new NotImplementedException();
-        }
 
         public void Commit(bool ensureHash)
         {
@@ -2089,6 +2047,7 @@
 
         public ReadOnlySpanOwnerWithMetadata<byte> Get(scoped in Key key) => ((IReadOnlyWorldState)_current).Get(key);
     }
+
 
     /// <summary>
     /// The raw state implementation - no ancestors
@@ -2386,6 +2345,8 @@
             }
         }
 
+
+
         public bool HasState(in Keccak keccak)
         {
             _lock.EnterReadLock();
@@ -2652,118 +2613,6 @@
         return filter;
     }
 
-<<<<<<< HEAD
-=======
-    private class ReadOnlySyncWorldStateAccessor : IReadOnlyWorldStateAccessor
-    {
-        private readonly ReaderWriterLockSlim _lock = new();
-        private readonly Blockchain _blockchain;
-        private ReadOnlyState? _latestState;
-
-        public ReadOnlySyncWorldStateAccessor(Blockchain blockchain)
-        {
-            _blockchain = blockchain;
-        }
-
-        public void OnRawStateCommit(in IReadOnlyBatch readOnlyBatch)
-        {
-            _lock.EnterWriteLock();
-            try
-            {
-                _latestState = new ReadOnlyState(new ReadOnlyBatchCountingRefs(readOnlyBatch));
-            }
-            finally
-            {
-                _lock.ExitWriteLock();
-            }
-        }
-
-        public bool HasState(in Keccak keccak)
-        {
-            _lock.EnterReadLock();
-            try
-            {
-                return _latestState?.Hash == keccak;
-            }
-            finally
-            {
-                _lock.ExitReadLock();
-            }
-        }
-
-        public Account GetAccount(in Keccak rootHash, in Keccak address)
-        {
-            if (!TryGetLeasedState(rootHash, out var state))
-            {
-                return default;
-            }
-
-            try
-            {
-                return state.GetAccount(address);
-            }
-            finally
-            {
-                // Release
-                state.Dispose();
-            }
-        }
-
-        public Span<byte> GetStorage(in Keccak rootHash, in Keccak address, in Keccak storage, Span<byte> destination)
-        {
-            if (!TryGetLeasedState(rootHash, out var state))
-            {
-                return default;
-            }
-
-            try
-            {
-                return state.GetStorage(address, storage, destination);
-            }
-            finally
-            {
-                // Release
-                state.Dispose();
-            }
-        }
-
-        public void Reset()
-        {
-            throw new NotImplementedException();
-        }
-
-        /// <summary>
-        /// Finds the state in the dictionary under the read lock, acquires the lease on it and returns as soon as possible the leased state.
-        /// </summary>
-        private bool TryGetLeasedState(in Keccak rootHash, out ReadOnlyState state)
-        {
-            _lock.EnterReadLock();
-            try
-            {
-                if (_latestState is null)
-                {
-                    state = default;
-                    return false;
-                }
-
-                state = _latestState;
-                state.AcquireLease();
-                return true;
-            }
-            finally
-            {
-                _lock.ExitReadLock();
-            }
-        }
-
-        public void Dispose()
-        {
-            _lock.Dispose();
-            _latestState?.Dispose();
-        }
-    }
-
->>>>>>> 64f5d07d
     /// <summary>
     /// Visitor interface - for tests
     /// </summary>
