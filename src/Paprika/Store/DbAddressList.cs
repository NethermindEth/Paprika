﻿using System.Diagnostics;
using System.Runtime.CompilerServices;
using System.Runtime.InteropServices;

namespace Paprika.Store;

/// <summary>
/// 
/// </summary>
/// <remarks>
/// <see cref="DbAddress"/> stored as 3.5 bytes to get addressable up to 1TB.
///
/// Stored as aa_aa_aa_ba_bb_bb_bb;
/// For little endian:
/// - even index should be read and intersected with <see cref="ValueMask"/>.
/// - odd index should be read and shifted right by <see cref="HalfByteShift"/>.
///         
/// </remarks>
public static class DbAddressList
{
    public static readonly DbAddress Max = DbAddress.Page(ValueMask);

    private const int BytesPer2Addresses = 7;
    private const int Oddity = 1;
    private const uint ValueMask = 0x0F_FF_FF_FF;
    private const byte OneByteMaskLow = 0x0F;
    private const byte OneByteMaskHigh = 0xF0;

    private const int ShiftToOdd = 3;
    private const int HalfByteShift = 4;

    private static DbAddress Get(ref byte b, int index)
    {
        var odd = index & Oddity;
        var i = index >> 1;

        ref var slot = ref Unsafe.Add(ref b, i * BytesPer2Addresses +
                                             odd * ShiftToOdd); // branchless shift for odds

        uint value = Unsafe.ReadUnaligned<uint>(ref slot) >> (HalfByteShift * odd); // branchless shift for odds 
        return DbAddress.Page(value & ValueMask);
    }

    private static void Set(ref byte b, int index, DbAddress value)
    {
        var odd = index & Oddity;
        var i = index >> 1;

        ref var slot = ref Unsafe.Add(ref b, i * BytesPer2Addresses);
        uint v;
        if (odd == Oddity)
        {
            // odd
            slot = ref Unsafe.Add(ref slot, ShiftToOdd);

            // Read the previous and set the lowest half-byte to the one from the slot. Shift the rest.
            v = (uint)(slot & OneByteMaskLow) | (value.Raw << HalfByteShift);
        }
        else
        {
            // even
            v = (uint)((Unsafe.Add(ref slot, 3) & OneByteMaskHigh) << 24) | value.Raw;
        }

        Unsafe.WriteUnaligned(ref slot, v);
    }

    public interface IDbAddressList : IClearable
    {
        public DbAddress this[int index] { get; set; }
        public static abstract int Length { get; }

        public bool IsClean { get; }

        public DbAddress[] ToArray();
    }

    public ref struct Enumerator<TList>
        where TList : struct, IDbAddressList
    {
        private readonly ref readonly TList _list;
        private int _index;

        [MethodImpl(MethodImplOptions.AggressiveInlining)]
        internal Enumerator(in TList list)
        {
            _list = ref list;
            _index = -1;
        }

        /// <summary>Advances the enumerator to the next element of the span.</summary>
        [MethodImpl(MethodImplOptions.AggressiveInlining)]
        public bool MoveNext()
        {
            var index = _index + 1;
            if (index < TList.Length)
            {
                _index = index;
                return true;
            }

            return false;
        }

        /// <summary>Gets the element at the current position of the enumerator.</summary>
        public DbAddress Current
        {
            [MethodImpl(MethodImplOptions.AggressiveInlining)]
            get => _list[_index];
        }
    }

    public static Enumerator<Of16> GetEnumerator(this in Of16 list) => new(list);
    public static Enumerator<Of256> GetEnumerator(this in Of256 list) => new(list);
    public static Enumerator<Of1024> GetEnumerator(this in Of1024 list) => new(list);

    private static DbAddress[] ToArrayImpl<TList>(in TList list)
        where TList : struct, IDbAddressList
    {
        var array = new DbAddress[TList.Length];
        for (var i = 0; i < TList.Length; i++)
        {
            array[i] = list[i];
        }

        return array;
    }

<<<<<<< HEAD
    private static bool IsAnyNullImpl<TList>(in TList list)
=======
    private static bool IsCleanImpl<TList>(in TList list)
>>>>>>> c3d05961
        where TList : struct, IDbAddressList
    {
        for (var i = 0; i < TList.Length; i++)
        {
<<<<<<< HEAD
            if (list[i].IsNull)
                return true;
        }

        return false;
=======
            if (list[i].IsNull == false)
            {
                return false;
            }
        }

        return true;
>>>>>>> c3d05961
    }

    [StructLayout(LayoutKind.Sequential, Pack = sizeof(byte), Size = Size)]
    public struct Of4 : IDbAddressList
    {
        public const int Count = 4;
        public const int Size = DbAddress.Size * Count;

        private DbAddress _b;

        public DbAddress this[int index]
        {
            get
            {
                Debug.Assert(index is >= 0 and < Count);
                return Unsafe.Add(ref _b, index);
            }
            set
            {
                Debug.Assert(index is >= 0 and < Count);
                Unsafe.Add(ref _b, index) = value;
            }
        }

        public static int Length => Count;

        public ReadOnlySpan<DbAddress>.Enumerator GetEnumerator() =>
            MemoryMarshal.CreateReadOnlySpan(ref _b, Count).GetEnumerator();

        public void Clear() => MemoryMarshal.CreateSpan(ref _b, Count).Clear();

        public bool IsClean => IsCleanImpl(this);

        public DbAddress[] ToArray() => ToArrayImpl(this);

        public bool IsAnyNull() => IsAnyNullImpl(this);
    }

    [StructLayout(LayoutKind.Sequential, Pack = sizeof(byte), Size = Size)]
    public struct Of16 : IDbAddressList
    {
        public const int Count = 16;
        public const int Size = Count / 2 * BytesPer2Addresses;

        private byte _b;

        public DbAddress this[int index]
        {
            get
            {
                Debug.Assert(index is >= 0 and < Count);
                return Get(ref _b, index);
            }
            set
            {
                Debug.Assert(index is >= 0 and < Count);
                Set(ref _b, index, value);
            }
        }

        public bool IsClean => IsCleanImpl(this);

        public void Clear() => MemoryMarshal.CreateSpan(ref _b, Size).Clear();

        public static int Length => Count;

        public DbAddress[] ToArray() => ToArrayImpl(this);
    }

    [StructLayout(LayoutKind.Sequential, Pack = sizeof(byte), Size = Size)]
    public struct Of64 : IDbAddressList
    {
        public const int Count = 64;
        public const int Size = Count / 2 * BytesPer2Addresses;

        private byte _b;

        public DbAddress this[int index]
        {
            get
            {
                Debug.Assert(index is >= 0 and < Count);
                return Get(ref _b, index);
            }
            set
            {
                Debug.Assert(index is >= 0 and < Count);
                Set(ref _b, index, value);
            }
        }

        public void Clear() => MemoryMarshal.CreateSpan(ref _b, Size).Clear();

        public bool IsClean => IsCleanImpl(this);

        public static int Length => Count;

        public DbAddress[] ToArray() => ToArrayImpl(this);
    }

    [StructLayout(LayoutKind.Sequential, Pack = sizeof(byte), Size = Size)]
    public struct Of256 : IDbAddressList
    {
        public const int Count = 256;
        public const int Size = Count / 2 * BytesPer2Addresses;

        private byte _b;

        public DbAddress this[int index]
        {
            get
            {
                Debug.Assert(index is >= 0 and < Count);
                return Get(ref _b, index);
            }
            set
            {
                Debug.Assert(index is >= 0 and < Count);
                Set(ref _b, index, value);
            }
        }

        public void Clear() => MemoryMarshal.CreateSpan(ref _b, Size).Clear();

        public bool IsClean => IsCleanImpl(this);

        public static int Length => Count;

        public DbAddress[] ToArray() => ToArrayImpl(this);
    }

    [StructLayout(LayoutKind.Sequential, Pack = sizeof(byte), Size = Size)]
    public struct Of1024 : IDbAddressList
    {
        public const int Count = 1024;
        public const int Size = Count / 2 * BytesPer2Addresses;

        private byte _b;

        public DbAddress this[int index]
        {
            get
            {
                Debug.Assert(index is >= 0 and < Count);
                return Get(ref _b, index);
            }
            set
            {
                Debug.Assert(index is >= 0 and < Count);
                Set(ref _b, index, value);
            }
        }

        public void Clear() => MemoryMarshal.CreateSpan(ref _b, Size).Clear();

        public bool IsClean => IsCleanImpl(this);

        public DbAddress[] ToArray() => ToArrayImpl(this);

        public static int Length => Count;
    }
}<|MERGE_RESOLUTION|>--- conflicted
+++ resolved
@@ -126,22 +126,12 @@
         return array;
     }
 
-<<<<<<< HEAD
-    private static bool IsAnyNullImpl<TList>(in TList list)
-=======
+
     private static bool IsCleanImpl<TList>(in TList list)
->>>>>>> c3d05961
         where TList : struct, IDbAddressList
     {
         for (var i = 0; i < TList.Length; i++)
         {
-<<<<<<< HEAD
-            if (list[i].IsNull)
-                return true;
-        }
-
-        return false;
-=======
             if (list[i].IsNull == false)
             {
                 return false;
@@ -149,7 +139,6 @@
         }
 
         return true;
->>>>>>> c3d05961
     }
 
     [StructLayout(LayoutKind.Sequential, Pack = sizeof(byte), Size = Size)]
@@ -184,8 +173,6 @@
         public bool IsClean => IsCleanImpl(this);
 
         public DbAddress[] ToArray() => ToArrayImpl(this);
-
-        public bool IsAnyNull() => IsAnyNullImpl(this);
     }
 
     [StructLayout(LayoutKind.Sequential, Pack = sizeof(byte), Size = Size)]
