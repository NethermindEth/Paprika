using System.Diagnostics;
using System.Runtime.CompilerServices;
using System.Runtime.InteropServices;
using Paprika.Data;

// The definition what kind of page is used on Level2
#if !USE_BIG_FANOUT
using Level2 = Paprika.Store.DataPage;
#else
using Level2 = Paprika.Store.StorageFanOut.Level2Page;
#endif


namespace Paprika.Store;

/// <summary>
/// Components responsible for fanning out storage heavily. This means both, id mapping as well as the actual storage.
/// </summary>
public static class StorageFanOut
{
    public const int StorageConsumedNibbles = Level0.ConsumedNibbles + Level1Page.Level1ConsumedNibblesForStorage;
    public const string ScopeIds = "Ids";
    public const string ScopeStorage = "Storage";

    public enum Type
    {
        /// <summary>
        /// Represents the mapping of Keccak->int
        /// </summary>
        Id,

        /// <summary>
        /// Represents the actual storage mapped NibblePath ->int
        /// </summary>
        Storage
    }

    private const byte NibbleHalfLower = 0b0011;
    private const byte NibbleHalfHigher = 0b1100;
    private const byte NibbleHalfShift = NibblePath.NibbleShift / 2;
    private const byte TwoNibbleShift = NibblePath.NibbleShift * 2;

    /// <summary>
    /// Provides a convenient data structure for <see cref="RootPage"/>,
    /// to hold a list of child addresses of <see cref="DbAddressList.IDbAddressList"/> but with addition of
    /// handling the updates to addresses.
    /// </summary>
    public readonly ref struct Level0(ref DbAddressList.Of1024 addresses)
    {
        private readonly ref DbAddressList.Of1024 _addresses = ref addresses;

        public bool TryGet(IReadOnlyBatchContext batch, scoped in NibblePath key, Type type,
            out ReadOnlySpan<byte> result)
        {
            var index = GetIndex(key, out var sliced);

            var addr = _addresses[index];
            if (addr.IsNull)
            {
                result = default;
                return false;
            }

            return Level1Page.Wrap(batch.GetAt(addr))
                .TryGet(batch, sliced, type, out result);
        }

        public void Set(in NibblePath key, Type type, in ReadOnlySpan<byte> data, IBatchContext batch)
        {
            var index = GetIndex(key, out var sliced);
            var addr = _addresses[index];

            if (addr.IsNull)
            {
                var newPage = batch.GetNewPage(out addr, true);
                _addresses[index] = addr;

                newPage.Header.PageType = PageType.FanOutPage;
                newPage.Header.Level = ConsumedNibbles;

                Level1Page.Wrap(newPage).Set(sliced, type, data, batch);
                return;
            }

            // The page exists, update
            var updated = Level1Page.Wrap(batch.GetAt(addr)).Set(sliced, type, data, batch);
            _addresses[index] = batch.GetAddress(updated);
        }

        public void DeleteByPrefix(in NibblePath path, IBatchContext batch)
        {
            var index = GetIndex(path, out var sliced);
            var addr = _addresses[index];

            if (addr.IsNull)
            {
                return;
            }

            // The page exists, update
            var updated = Level1Page.Wrap(batch.GetAt(addr)).DeleteByPrefix(sliced, batch);
            _addresses[index] = batch.GetAddress(updated);
        }

        private static int GetIndex(scoped in NibblePath key, out NibblePath sliced)
        {
            Debug.Assert(key.IsOdd == false);

            // Consume 2 first nibbles as raw byte, shift and add lower half
            var at = (key.UnsafeSpan << NibbleHalfShift) + (key.GetAt(2) & NibbleHalfLower);

            Debug.Assert(0 <= at && at < DbAddressList.Of1024.Count);

            sliced = key.SliceFrom(ConsumedNibbles);
            return at;
        }

        public const int ConsumedNibbles = 2;

        public void Accept(IPageVisitor visitor, IPageResolver resolver)
        {
            using var scope = visitor.Scope(nameof(StorageFanOut));

            for (var i = 0; i < DbAddressList.Of1024.Count; i++)
            {
                var addr = _addresses[i];
                if (!addr.IsNull)
                {
                    Level1Page.Wrap(resolver.GetAt(addr)).Accept(i, visitor, resolver, addr);
                }
            }
        }
    }

    /// <summary>
    /// Represents a fan out for:
    /// - ids with <see cref="DbAddressList.Of4"/>
    /// - storage with <see cref="DbAddressList.Of1024"/>
    /// </summary>
    /// <param name="page"></param>
    [method: DebuggerStepThrough]
    private readonly unsafe struct Level1Page(Page page) : IPage
    {
        public static Level1Page Wrap(Page page) => Unsafe.As<Page, Level1Page>(ref page);

        private ref PageHeader Header => ref page.Header;

        private ref Payload Data => ref Unsafe.AsRef<Payload>(page.Payload);

        public bool TryGet(IReadOnlyBatchContext batch, scoped in NibblePath key, Type type,
            out ReadOnlySpan<byte> result)
        {
            batch.AssertRead(Header);

            var index = GetIndex(key, type, out var sliced);

            var addr = type == Type.Id ? Data.Ids[index] : Data.Storage[index];

            if (addr.IsNull)
            {
                result = default;
                return false;
            }

            var p = batch.GetAt(addr);

            return type == Type.Id
                ? DataPage.Wrap(p).TryGet(batch, sliced, out result)
                : Level2.Wrap(p).TryGet(batch, sliced, out result);
        }

        public Page Set(in NibblePath key, Type type, in ReadOnlySpan<byte> data, IBatchContext batch)
        {
            if (Header.BatchId != batch.BatchId)
            {
                // the page is from another batch, meaning, it's readonly. Copy
                var writable = batch.GetWritableCopy(page);
                return new Level1Page(writable).Set(key, type, data, batch);
            }

            var index = GetIndex(key, type, out var sliced);

            if (type == Type.Id)
            {
                Set<DbAddressList.Of4, DataPage>(ref Data.Ids, index, sliced, data, batch, Level1ConsumedNibblesForIds);
            }
            else
            {
                Set<DbAddressList.Of1024, Level2>(ref Data.Storage, index, sliced, data, batch, Level1ConsumedNibblesForStorage);
            }

            return page;
        }

        public Page DeleteByPrefix(in NibblePath prefix, IBatchContext batch)
        {
            if (Header.BatchId != batch.BatchId)
            {
                // the page is from another batch, meaning, it's readonly.
                var writable = batch.GetWritableCopy(page);
                return new Level1Page(writable).DeleteByPrefix(prefix, batch);
            }

            var index = GetIndex(prefix, Type.Storage, out var sliced);

            var addr = Data.Storage[index];

            if (addr.IsNull)
            {
                return page;
            }

            // update after set
            addr = batch.GetAddress(Level2.Wrap(batch.GetAt(addr)).DeleteByPrefix(sliced, batch));
            Data.Storage[index] = addr;

            return page;
        }

        private void Set<TAddressList, TPage>(ref TAddressList list, int index, in NibblePath sliced,
            in ReadOnlySpan<byte> data,
            IBatchContext batch, int consumedNibbles)
            where TAddressList : struct, DbAddressList.IDbAddressList
            where TPage : struct, IPageWithData<TPage>
        {
            var addr = list[index];

            if (addr.IsNull)
            {
                // Clear manually
                var newPage = batch.GetNewPage(out addr, false);

                list[index] = addr;

                newPage.Header.PageType = PageType.DataPage;
                newPage.Header.Level = (byte)(Header.Level + consumedNibbles);

                var dataPage = TPage.Wrap(newPage);
                dataPage.Clear();
                dataPage.Set(sliced, data, batch);
                return;
            }

            // update after set
            addr = batch.GetAddress(TPage.Wrap(batch.GetAt(addr)).Set(sliced, data, batch));
            list[index] = addr;
        }

        private static int GetIndex(scoped in NibblePath key, Type type, out NibblePath sliced)
        {
            // Represents high part of the first nibble but lowered
            var hi = (key.Nibble0 & NibbleHalfHigher) >> NibbleHalfShift;

            Debug.Assert(0 <= hi && hi < 4);

            if (type == Type.Id)
            {
                sliced = key.SliceFrom(Level1ConsumedNibblesForIds);
                return hi;
            }

            var at = (hi << TwoNibbleShift) + // 0.5 nibble
                     (key.GetAt(1) << NibblePath.NibbleShift) + // 1 nibble 
                     key.GetAt(2); // 1 nibble
            Debug.Assert(0 <= at && at < DbAddressList.Of1024.Count);

            sliced = key.SliceFrom(Level1ConsumedNibblesForStorage);
            return at;
        }

        /// <summary>
        /// This is effectively 0.5 of the nibble as the 1.5 is consumed on the higher level.
        /// </summary>
        private const int Level1ConsumedNibblesForIds = 1;

        /// <summary>
        /// This is effectively 1.5 of the nibble as the 1.5 is consumed on the higher level.
        /// </summary>
        public const int Level1ConsumedNibblesForStorage = 3;

        public void Accept(int bucketOf1024, IPageVisitor visitor, IPageResolver resolver, DbAddress addr)
        {
            Debug.Assert(bucketOf1024 < DbAddressList.Of1024.Count,
                $"The buckets should be within the range of level 0 which uses {nameof(DbAddressList.Of1024)}");

            var builder = new NibblePath.Builder(stackalloc byte[NibblePath.Builder.DecentSize]);

            var nibble0 = (byte)((bucketOf1024 >> (NibblePath.NibbleShift + NibbleHalfShift)) & NibblePath.NibbleMask);
            var nibble1 = (byte)((bucketOf1024 >> NibbleHalfShift) & NibblePath.NibbleMask);
            var nibble2Low = (byte)(bucketOf1024 & NibbleHalfLower);

            builder.Push(nibble0, nibble1);
            {
                using var scope = visitor.On(ref builder, this, addr);

                using (visitor.Scope(ScopeIds))
                {
                    for (var i = 0; i < DbAddressList.Of4.Count; i++)
                    {
                        var bucket = Data.Ids[i];

                        if (!bucket.IsNull)
                        {
                            builder.Push((byte)((i << NibbleHalfShift) | nibble2Low));
                            {
                                DataPage.Wrap(resolver.GetAt(bucket)).Accept(ref builder, visitor, resolver, bucket);
                            }
                            builder.Pop();
                        }
                    }
                }

                using (visitor.Scope(ScopeStorage))
                {
                    for (var i = 0; i < DbAddressList.Of1024.Count; i++)
                    {
                        var bucket = Data.Storage[i];
                        if (!bucket.IsNull)
                        {
                            var nibbleStart = i >> (NibblePath.NibbleShift + NibbleHalfShift);

                            builder.Push((byte)((nibbleStart & NibbleHalfHigher) | nibble2Low));
                            builder.Push((byte)((i >> NibblePath.NibbleShift) & NibblePath.NibbleMask));
                            builder.Push((byte)((i >> NibbleHalfShift) & NibblePath.NibbleMask));

                            Level2.Wrap(resolver.GetAt(bucket)).Accept(ref builder, visitor, resolver, bucket);

                            builder.Pop(3);
                        }
                    }
                }
            }

            builder.Pop(2);

            builder.Dispose();
        }

        [StructLayout(LayoutKind.Explicit, Size = Size)]
        private struct Payload
        {
            private const int Size = Page.PageSize - PageHeader.Size;

            /// <summary>
            /// Ids are mapped using a single half-nibble
            /// </summary>
            [FieldOffset(0)] public DbAddressList.Of4 Ids;

            /// <summary>
            /// Storage is mapped further by another 2.5 nibble, making it 5 in total.
            /// </summary>
            [FieldOffset(DbAddressList.Of4.Size)] public DbAddressList.Of1024 Storage;
        }
    }

    /// <summary>
    /// This page is used purely for storage purposes, no ids.
    /// </summary>
    /// <param name="page"></param>
    [method: DebuggerStepThrough]
    public readonly unsafe struct Level2Page(Page page) : IPageWithData<Level2Page>
    {
        public static Level2Page Wrap(Page page) => Unsafe.As<Page, Level2Page>(ref page);

        public void Clear()
        {
            new SlottedArray(Data.Data).Clear();
            Data.Addresses.Clear();
        }

        private const int ConsumedNibbles = 2;

        private ref PageHeader Header => ref page.Header;

        private ref Payload Data => ref Unsafe.AsRef<Payload>(page.Payload);

        public bool TryGet(IReadOnlyBatchContext batch, scoped in NibblePath key, out ReadOnlySpan<byte> result)
        {
            var map = new SlottedArray(Data.Data);

            if (map.TryGet(key, out result))
            {
                return true;
            }

            var index = GetIndex(key);

            var addr = Data.Addresses[index];
            if (addr.IsNull)
            {
                result = default;
                return false;
            }

            return DataPage.Wrap(batch.GetAt(addr)).TryGet(batch, key.SliceFrom(ConsumedNibbles), out result);
        }

        private static int GetIndex(scoped in NibblePath key) =>
            (key.Nibble0 << NibblePath.NibbleShift) + key.GetAt(1);

        public Page Set(in NibblePath key, in ReadOnlySpan<byte> data, IBatchContext batch)
        {
            if (Header.BatchId != batch.BatchId)
            {
                // the page is from another batch, meaning, it's readonly. Copy
                var writable = batch.GetWritableCopy(page);
                return new Level2Page(writable).Set(key, data, batch);
            }

            var map = new SlottedArray(Data.Data);

            if (map.TrySet(key, data))
            {
                return page;
            }

            // No space in page, flush down
            foreach (var item in map.EnumerateAll())
            {
                var index = GetIndex(item.Key);
                var sliced = item.Key.SliceFrom(ConsumedNibbles);

                var addr = Data.Addresses[index];

                Page child;

                if (addr.IsNull)
                {
                    child = batch.GetNewPage(out addr, true);
                    child.Header.PageType = Header.PageType;
                    child.Header.Level = (byte)(page.Header.Level + ConsumedNibbles);
                }
                else
                {
                    child = batch.GetAt(addr);
                }

                // Set and delete
                Data.Addresses[index] = batch.GetAddress(DataPage.Wrap(child).Set(sliced, item.RawData, batch));
            }

            // All is pushed down
            map.Clear();

            // retry
            return Set(key, data, batch);
        }

        public Page DeleteByPrefix(in NibblePath prefix, IBatchContext batch)
        {
            if (Header.BatchId != batch.BatchId)
            {
                // the page is from another batch, meaning, it's readonly. Copy
                var writable = batch.GetWritableCopy(page);
                return new Level2Page(writable).DeleteByPrefix(prefix, batch);
            }

            var map = new SlottedArray(Data.Data);

            map.DeleteByPrefix(prefix);

            var index = GetIndex(prefix);
            var sliced = prefix.SliceFrom(ConsumedNibbles);

            var addr = Data.Addresses[index];

            if (addr.IsNull)
            {
                return page;
            }

            var child = batch.GetAt(addr);

            // Delete in child
            Data.Addresses[index] = batch.GetAddress(DataPage.Wrap(child).DeleteByPrefix(sliced, batch));

            return page;
        }

        public void Accept(ref NibblePath.Builder builder, IPageVisitor visitor, IPageResolver resolver, DbAddress addr)
        {
            using var scope = visitor.On(this, addr);

            for (var i = 0; i < DbAddressList.Of256.Length; i++)
            {
                var bucket = Data.Addresses[i];

<<<<<<< HEAD
                // prefetch next
                var next = i + 1;
                if (next < DbAddressList.Of256.Count)
                {
                    resolver.Prefetch(Data.Addresses[next]);
                }

=======
>>>>>>> 22873872
                if (!bucket.IsNull)
                {
                    builder.Push((byte)(i >> NibblePath.NibbleShift), (byte)(i & NibblePath.NibbleMask));
                    {
                        DataPage.Wrap(resolver.GetAt(bucket)).Accept(ref builder, visitor, resolver, bucket);
                    }
                    builder.Pop(2);
                }
            }
        }

        [StructLayout(LayoutKind.Explicit, Size = Size)]
        private struct Payload
        {
            private const int Size = Page.PageSize - PageHeader.Size;

            private const int FanOutSize = DbAddressList.Of256.Size;

            private const int DataSize = Size - FanOutSize;

            [FieldOffset(0)] public DbAddressList.Of256 Addresses;

            [FieldOffset(FanOutSize)] private byte DataFirst;

            public Span<byte> Data => MemoryMarshal.CreateSpan(ref DataFirst, DataSize);
        }
    }
}<|MERGE_RESOLUTION|>--- conflicted
+++ resolved
@@ -479,22 +479,14 @@
 
         public void Accept(ref NibblePath.Builder builder, IPageVisitor visitor, IPageResolver resolver, DbAddress addr)
         {
+            resolver.Prefetch(Data.Addresses);
+
             using var scope = visitor.On(this, addr);
 
             for (var i = 0; i < DbAddressList.Of256.Length; i++)
             {
                 var bucket = Data.Addresses[i];
 
-<<<<<<< HEAD
-                // prefetch next
-                var next = i + 1;
-                if (next < DbAddressList.Of256.Count)
-                {
-                    resolver.Prefetch(Data.Addresses[next]);
-                }
-
-=======
->>>>>>> 22873872
                 if (!bucket.IsNull)
                 {
                     builder.Push((byte)(i >> NibblePath.NibbleShift), (byte)(i & NibblePath.NibbleMask));
