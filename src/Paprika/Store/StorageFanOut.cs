using System.Buffers.Binary;
using System.Diagnostics;
using System.Numerics;
using System.Runtime.CompilerServices;
using System.Runtime.InteropServices;
using Paprika.Crypto;
using Paprika.Data;

namespace Paprika.Store;

/// <summary>
/// This class is responsible for proving a good fan out for both:
/// 1. <see cref="Keccak"/> -> <see cref="uint"/> mapping needed to map contracts to their identifiers
/// 2. <see cref="uint"/> identifiers to <see cref="Level3Page"/> that provide the top of the tree for a given contract
///
/// This is done in two different ways. For identifiers, the biggest possible fan out is used
/// consuming <see cref="Level0.IdConsumedNibbles"/> from the keccak and moving it to the upper bits of the <see cref="uint"/>.
/// This distributes hashes of addresses to 64k buckets.
///
/// For storage, the identifier is kept as low as possible (counting from 0), meaning,
/// that the highest bits will be used only for large networks. This makes it small on upper levels but ensures
/// that on lower levels will distribute nicely. It still ensures a good fan out that does not blow up with the number of pages occupied.
/// </summary>
public static class StorageFanOut
{
    public const int LevelCount = 3;

    public const string ScopeIds = "Ids";
    public const string ScopeStorage = "Storage";

    public enum Type
    {
        /// <summary>
        /// Represents the mapping of Keccak->int
        /// </summary>
        Id,

        /// <summary>
        /// Represents the actual storage mapped NibblePath ->int
        /// </summary>
        Storage
    }

    private static (uint next, int index) GetIndex(uint at, int level)
    {
        const int length = DbAddressList.Of1024.Count;
        const int lengthMask = length - 1;
        var lengthBits = BitOperations.Log2(length);

        // Always extract from top bits to low, so for level 0 it will be (21, 31] etc

        const int bitsInUint = sizeof(uint) * 8;
        var shift = bitsInUint - (level + 1) * lengthBits;

        var index = (int)((at >> shift) & lengthMask);

        Debug.Assert(0 <= index && index < length);

        var nextMask = (1U << shift) - 1;
        var next = nextMask & at;

        return (next, index);
    }

<<<<<<< HEAD
    private static TPage AllocateClear<TPage>(IBatchContext batch, out DbAddress addr)
        where TPage : struct, IPage<TPage>
    {
        return batch.GetNewPage<TPage>(out addr);
    }

=======
>>>>>>> c3d05961
    /// <summary>
    /// Provides a convenient data structure for <see cref="RootPage"/>,
    /// to hold a list of child addresses of <see cref="DbAddressList.IDbAddressList"/> but with addition of
    /// handling the updates to addresses.
    /// </summary>
    public readonly ref struct Level0(ref DbAddressList.Of1024 addresses)
    {
        private const int Level = 0;
        private readonly ref DbAddressList.Of1024 _addresses = ref addresses;

        private bool TryGet(IPageResolver batch, uint at, scoped in NibblePath key, Type type,
            out ReadOnlySpan<byte> result)
        {
            var (next, index) = GetIndex(at, Level);

            var addr = _addresses[index];
            if (addr.IsNull)
            {
                result = default;
                return false;
            }

            return Level1Page.Wrap(batch.GetAt(addr))
                .TryGet(batch, next, key, type, out result);
        }

        private void Set(IBatchContext batch, uint at, in NibblePath key, Type type, in ReadOnlySpan<byte> data)
        {
            var (next, index) = GetIndex(at, Level);
            var addr = _addresses[index];

            if (addr.IsNull)
            {
                batch.GetNewCleanPage<Level1Page>(out addr).Set(next, key, type, data, batch);
                _addresses[index] = addr;
                return;
            }

            // The page exists, update
            var updated = Level1Page.Wrap(batch.GetAt(addr)).Set(next, key, type, data, batch);
            _addresses[index] = batch.GetAddress(updated);
        }

        public void Accept(IPageVisitor visitor, IPageResolver resolver)
        {
            using var scope = visitor.Scope(nameof(StorageFanOut));

            for (var i = 0; i < DbAddressList.Of1024.Count; i++)
            {
                var addr = _addresses[i];
                if (!addr.IsNull)
                {
                    Level1Page.Wrap(resolver.GetAt(addr)).Accept(visitor, resolver, addr);
                }
            }
        }

        public bool TryGetId(in Keccak keccak, out uint id, IPageResolver batch)
        {
            var at = BuildIdIndex(NibblePath.FromKey(keccak), out var sliced);

            if (TryGet(batch, at, sliced, Type.Id, out var result))
            {
                id = BinaryPrimitives.ReadUInt32LittleEndian(result);
                return true;
            }

            id = default;
            return false;
        }

        public void SetId(Keccak keccak, uint id, IBatchContext batch)
        {
            var at = BuildIdIndex(NibblePath.FromKey(keccak), out var sliced);

            Span<byte> span = stackalloc byte[4];
            BinaryPrimitives.WriteUInt32LittleEndian(span, id);

            Set(batch, at, sliced, Type.Id, span);
        }

        // Id encoding
        private const int IdConsumedNibbles = 4;
        private const int IdNibblesToShiftUp = NibblePath.NibblePerByte * sizeof(uint) - IdConsumedNibbles;
        private const int IdShift = IdNibblesToShiftUp * NibblePath.NibbleShift;

        private static uint BuildIdIndex(in NibblePath path, out NibblePath sliced)
        {
            // Combined 1024 at level0 + 64 at level 1 for 
            Debug.Assert(DbAddressList.Of1024.Length * DbAddressList.Of64.Length == 16 * 16 * 16 * 16,
                "Should combine properly");

            sliced = path.SliceFrom(IdConsumedNibbles);

            var combined = (path.Nibble0 << (NibblePath.NibbleShift * 3)) +
                           (path.GetAt(1) << (NibblePath.NibbleShift * 2)) +
                           (path.GetAt(2) << (NibblePath.NibbleShift * 1)) +
                           path.GetAt(IdConsumedNibbles - 1);

            return (uint)combined << IdShift;
        }

        /// <summary>
        /// A counterpart to <see cref="BuildIdIndex"/>.
        /// </summary>
        public static int NormalizeAtForId(uint at) => (int)(at >> IdShift);

        public bool TryGetStorage(uint id, scoped in NibblePath path, out ReadOnlySpan<byte> result,
            IReadOnlyBatchContext batch) =>
            TryGet(batch, id, path, Type.Storage, out result);

        public void SetStorage(uint id, scoped in NibblePath path, ReadOnlySpan<byte> data, IBatchContext batch)
        {
            Set(batch, id, path, Type.Storage, data);
        }

        public void DeleteStorageByPrefix(uint id, scoped in NibblePath prefix, IBatchContext batch)
        {
            var (next, index) = GetIndex(id, Level);
            var addr = _addresses[index];

            if (addr.IsNull)
            {
                return;
            }

            // The page exists, update
            _addresses[index] =
                batch.GetAddress(Level1Page.Wrap(batch.GetAt(addr)).DeleteByPrefix(next, prefix, batch));
        }
    }

    /// <summary>
    /// Represents a fan out for:
    /// - ids with <see cref="DbAddressList.Of4"/>
    /// - storage with <see cref="DbAddressList.Of1024"/>
    /// </summary>
    /// <param name="page"></param>
    [method: DebuggerStepThrough]
    public readonly unsafe struct Level1Page(Page page) : IPage<Level1Page>
    {
        private const int Level = 1;

        public static Level1Page Wrap(Page page) => Unsafe.As<Page, Level1Page>(ref page);
        public static PageType DefaultType => PageType.FanOutPage;

        private ref PageHeader Header => ref page.Header;

        private ref Payload Data => ref Unsafe.AsRef<Payload>(page.Payload);

        public void Clear()
        {
            Data.Ids.Clear();
            Data.Storage.Clear();
        }

        public bool IsClean => Data.Ids.IsClean & Data.Storage.IsClean;

        public bool TryGet(IPageResolver batch, uint at, scoped in NibblePath key, Type type,
            out ReadOnlySpan<byte> result)
        {
            DbAddress addr;

            if (type == Type.Id)
            {
                addr = Data.Ids[Level0.NormalizeAtForId(at)];
                if (addr.IsNull)
                {
                    result = default;
                    return false;
                }

                return DataPage.Wrap(batch.GetAt(addr)).TryGet(batch, key, out result);
            }

            Debug.Assert(type == Type.Storage);

            var (next, index) = GetIndex(at, Level);
            addr = Data.Storage[index];

            if (addr.IsNull)
            {
                result = default;
                return false;
            }

            return Level2Page.Wrap(batch.GetAt(addr)).TryGet(batch, next, key, out result);
        }

        public Page Set(uint at, in NibblePath key, Type type, in ReadOnlySpan<byte> data, IBatchContext batch)
        {
            if (Header.BatchId != batch.BatchId)
            {
                // the page is from another batch, meaning, it's readonly. Copy
                var writable = batch.GetWritableCopy(page);
                return new Level1Page(writable).Set(at, key, type, data, batch);
            }

            DbAddress addr;

            if (type == Type.Id)
            {
                var normalized = Level0.NormalizeAtForId(at);
                addr = Data.Ids[normalized];
                if (addr.IsNull)
                {
                    batch.GetNewCleanPage<DataPage>(out addr);
                }

                Data.Ids[normalized] = batch.GetAddress(DataPage.Wrap(batch.GetAt(addr)).Set(key, data, batch));
                return page;
            }

            Debug.Assert(type == Type.Storage);

            var (next, index) = GetIndex(at, Level);
            addr = Data.Storage[index];

            if (addr.IsNull)
            {
                batch.GetNewCleanPage<Level2Page>(out addr);
            }

            Data.Storage[index] = batch.GetAddress(Level2Page.Wrap(batch.GetAt(addr)).Set(next, key, data, batch));

            return page;
        }


        public Page DeleteByPrefix(uint at, in NibblePath prefix, IBatchContext batch)
        {
            if (Header.BatchId != batch.BatchId)
            {
                // the page is from another batch, meaning, it's readonly.
                var writable = batch.GetWritableCopy(page);
                return new Level1Page(writable).DeleteByPrefix(at, prefix, batch);
            }

            var (next, index) = GetIndex(at, Level);

            var addr = Data.Storage[index];

            if (addr.IsNull)
            {
                return page;
            }

            // update after set
            Data.Storage[index] =
                batch.GetAddress(Level2Page.Wrap(batch.GetAt(addr)).DeleteByPrefix(next, prefix, batch));

            return page;
        }

        public void Accept(IPageVisitor visitor, IPageResolver resolver, DbAddress addr)
        {
            var builder = new NibblePath.Builder(stackalloc byte[NibblePath.Builder.DecentSize]);

            using var scope = visitor.On(ref builder, this, addr);

            using (visitor.Scope(ScopeIds))
            {
                for (var i = 0; i < DbAddressList.Of64.Count; i++)
                {
                    var bucket = Data.Ids[i];

                    if (!bucket.IsNull)
                    {
                        DataPage.Wrap(resolver.GetAt(bucket)).Accept(ref builder, visitor, resolver, bucket);
                    }
                }
            }

            using (visitor.Scope(ScopeStorage))
            {
                for (var i = 0; i < DbAddressList.Of1024.Count; i++)
                {
                    var bucket = Data.Storage[i];
                    if (!bucket.IsNull)
                    {
                        Level2Page.Wrap(resolver.GetAt(bucket)).Accept(ref builder, visitor, resolver, bucket);
                    }
                }
            }

            builder.Dispose();
        }

        [StructLayout(LayoutKind.Explicit, Size = Size)]
        private struct Payload
        {
            private const int Size = Page.PageSize - PageHeader.Size;

            /// <summary>
            /// Ids are mapped using a single half-nibble
            /// </summary>
            [FieldOffset(0)] public DbAddressList.Of64 Ids;

            /// <summary>
            /// Storage is mapped further by another 2.5 nibble, making it 5 in total.
            /// </summary>
            [FieldOffset(DbAddressList.Of64.Size)] public DbAddressList.Of1024 Storage;
        }
    }

    [method: DebuggerStepThrough]
    public readonly unsafe struct Level2Page(Page page) : IPage<Level2Page>, IClearable
    {
        private const int Level = 2;
        public static Level2Page Wrap(Page page) => Unsafe.As<Page, Level2Page>(ref page);
        public static PageType DefaultType => PageType.FanOutPage;

        public void Clear() => Data.Addresses.Clear();
        public bool IsClean => Data.Addresses.IsClean;

        private ref PageHeader Header => ref page.Header;

        private ref Payload Data => ref Unsafe.AsRef<Payload>(page.Payload);


        public bool TryGet(IPageResolver batch, uint at, scoped in NibblePath key,
            out ReadOnlySpan<byte> result)
        {
            var (next, index) = GetIndex(at, Level);

            var addr = Data.Addresses[index];
            if (addr.IsNull)
            {
                result = default;
                return false;
            }

            return Level3Page.Wrap(batch.GetAt(addr)).TryGet(batch, next, key, out result);
        }

        public Page Set(uint at, in NibblePath key, in ReadOnlySpan<byte> data, IBatchContext batch)
        {
            if (Header.BatchId != batch.BatchId)
            {
                // the page is from another batch, meaning, it's readonly. Copy
                var writable = batch.GetWritableCopy(page);
                return new Level2Page(writable).Set(at, key, data, batch);
            }

            var (next, index) = GetIndex(at, Level);
            var addr = Data.Addresses[index];

            if (addr.IsNull)
            {
                batch.GetNewCleanPage<Level3Page>(out addr);
            }

            Data.Addresses[index] = batch.GetAddress(Level3Page.Wrap(batch.GetAt(addr)).Set(next, key, data, batch));

            return page;
        }

        public Page DeleteByPrefix(uint at, in NibblePath prefix, IBatchContext batch)
        {
            if (Header.BatchId != batch.BatchId)
            {
                // the page is from another batch, meaning, it's readonly. Copy
                var writable = batch.GetWritableCopy(page);
                return new Level2Page(writable).DeleteByPrefix(at, prefix, batch);
            }

            var (next, index) = GetIndex(at, Level);
            var addr = Data.Addresses[index];

            if (addr.IsNull)
            {
                return page;
            }

            Data.Addresses[index] =
                batch.GetAddress(Level3Page.Wrap(batch.GetAt(addr)).DeleteByPrefix(next, prefix, batch));

            return page;
        }

        public void Accept(ref NibblePath.Builder builder, IPageVisitor visitor, IPageResolver resolver, DbAddress addr)
        {
            resolver.Prefetch(Data.Addresses);

            using var scope = visitor.On(ref builder, this, addr);

            for (var i = 0; i < DbAddressList.Of1024.Length; i++)
            {
                var bucket = Data.Addresses[i];

                if (!bucket.IsNull)
                {
                    Level3Page.Wrap(resolver.GetAt(bucket)).Accept(ref builder, visitor, resolver, bucket);
                }
            }
        }

        [StructLayout(LayoutKind.Explicit, Size = Size)]
        private struct Payload
        {
            private const int Size = Page.PageSize - PageHeader.Size;

            [FieldOffset(0)] public DbAddressList.Of1024 Addresses;
        }
    }

    [method: DebuggerStepThrough]
    public readonly unsafe struct Level3Page(Page page) : IPage<Level3Page>, IClearable
    {
        public static Level3Page Wrap(Page page) => Unsafe.As<Page, Level3Page>(ref page);
        public static PageType DefaultType => PageType.FanOutPage;

        private ref PageHeader Header => ref page.Header;

        private ref Payload Data => ref Unsafe.AsRef<Payload>(page.Payload);

        public void Clear()
        {
            // ref var iteration to do not clear copies!
            foreach (ref var bucket in Data.Buckets)
            {
                bucket.Clear();
            }
        }

        public bool IsClean
        {
            get
            {
                foreach (ref readonly var bucket in Data.Buckets)
                {
                    if (bucket.IsClean == false)
                        return false;
                }

                return true;
            }
        }

        public bool TryGet(IPageResolver batch, uint at, in NibblePath key, out ReadOnlySpan<byte> result)
        {
            return Data.Buckets[(int)at].TryGet(batch, key, out result);
        }

        public Page Set(uint at, in NibblePath key, in ReadOnlySpan<byte> data, IBatchContext batch)
        {
            if (Header.BatchId != batch.BatchId)
            {
                // the page is from another batch, meaning, it's readonly. Copy
                var writable = batch.GetWritableCopy(page);
                return new Level3Page(writable).Set(at, key, data, batch);
            }

            Data.Buckets[(int)at].Set(key, data, batch);

            return page;
        }

        public Page DeleteByPrefix(uint at, in NibblePath prefix, IBatchContext batch)
        {
            if (Header.BatchId != batch.BatchId)
            {
                // the page is from another batch, meaning, it's readonly. Copy
                var writable = batch.GetWritableCopy(page);
                return new Level3Page(writable).DeleteByPrefix(at, prefix, batch);
            }

            Data.Buckets[(int)at].DeleteByPrefix(prefix, batch);

            return page;
        }

        [StructLayout(LayoutKind.Explicit, Size = Size)]
        private struct Payload
        {
            private const int Size = Page.PageSize - PageHeader.Size;

            [FieldOffset(Bucket.Size * 0)] private Bucket Bucket0;

            public Span<Bucket> Buckets => MemoryMarshal.CreateSpan(ref Bucket0, Size / Bucket.Size);
        }

        [StructLayout(LayoutKind.Explicit, Size = Size)]
        private struct Bucket : IClearable
        {
            public const int Size = 1016;
            private const int DataSize = Size - DbAddress.Size;

            [FieldOffset(0)] public DbAddress Root;

            [FieldOffset(DbAddress.Size)] private byte _first;

            private SlottedArray Map => new(MemoryMarshal.CreateSpan(ref _first, DataSize));

            public void Clear()
            {
                Root = default;
                Map.Clear();
            }

            public bool IsClean => Root.IsNull && Map.IsEmpty;

            public bool TryGet(IPageResolver batch, in NibblePath key, out ReadOnlySpan<byte> result)
            {
                if (Map.TryGet(key, out result))
                {
                    return true;
                }

                if (Root.IsNull)
                    return false;

                return new DataPage(batch.GetAt(Root)).TryGet(batch, key, out result);
            }

            public void Set(in NibblePath key, in ReadOnlySpan<byte> data, IBatchContext batch)
            {
                Page root;

                if (Root.IsNull == false && batch.WasWritten(Root))
                {
                    // Root exists, and was written in this batch. Write through.
                    Map.Delete(key);

                    root = batch.GetAt(Root);
                    root = root.Header.PageType == PageType.DataPage
                        ? new DataPage(root).Set(key, data, batch)
                        : new BottomPage(root).Set(key, data, batch);

                    Debug.Assert(batch.GetAddress(root) == Root, "Should have been COWed before");
                    return;
                }

                if (Map.TrySet(key, data))
                    return;

                if (Root.IsNull)
                {
<<<<<<< HEAD
                    AllocateClear<BottomPage>(batch, out Root);
=======
                    batch.GetNewCleanPage<DataPage>(out Root);
>>>>>>> c3d05961
                }

                // Ensure COWed
                root = batch.EnsureWritableCopy(ref Root);

                foreach (var item in Map.EnumerateAll())
                {
                    root = root.Header.PageType == PageType.DataPage
                        ? new DataPage(root).Set(item.Key, item.RawData, batch)
                        : new BottomPage(root).Set(item.Key, item.RawData, batch);

                    Debug.Assert(batch.GetAddress(root) == Root, "Should have been COWed before");
                }

                // Clear map, all copied
                Map.Clear();

                // Set below
                if (root.Header.PageType == PageType.DataPage)
                    new DataPage(root).Set(key, data, batch);
                else
                    new BottomPage(root).Set(key, data, batch);
            }

            public void DeleteByPrefix(in NibblePath prefix, IBatchContext batch)
            {
                Map.DeleteByPrefix(prefix);

                if (Root.IsNull)
                    return;

                var root = batch.GetAt(Root);

                root = root.Header.PageType == PageType.DataPage
                    ? new DataPage(root).DeleteByPrefix(prefix, batch)
                    : new BottomPage(root).DeleteByPrefix(prefix, batch);

                Root = batch.GetAddress(root);
            }

            public void Accept(ref NibblePath.Builder builder, IPageVisitor visitor, IPageResolver resolver)
            {
                if (Root.IsNull)
                    return;

                new DataPage(resolver.GetAt(Root)).Accept(ref builder, visitor, resolver, Root);
            }

            public void Prefetch(IPageResolver resolver)
            {
                if (Root.IsNull)
                    return;

                resolver.Prefetch(Root);
            }
        }

        public void Accept(ref NibblePath.Builder builder, IPageVisitor visitor, IPageResolver resolver, DbAddress addr)
        {
            using var scope = visitor.On(ref builder, this, addr);

            foreach (ref var bucket in Data.Buckets)
            {
                bucket.Prefetch(resolver);
            }

            foreach (ref var bucket in Data.Buckets)
            {
                bucket.Accept(ref builder, visitor, resolver);
            }
        }
    }
}<|MERGE_RESOLUTION|>--- conflicted
+++ resolved
@@ -62,15 +62,6 @@
         return (next, index);
     }
 
-<<<<<<< HEAD
-    private static TPage AllocateClear<TPage>(IBatchContext batch, out DbAddress addr)
-        where TPage : struct, IPage<TPage>
-    {
-        return batch.GetNewPage<TPage>(out addr);
-    }
-
-=======
->>>>>>> c3d05961
     /// <summary>
     /// Provides a convenient data structure for <see cref="RootPage"/>,
     /// to hold a list of child addresses of <see cref="DbAddressList.IDbAddressList"/> but with addition of
@@ -609,11 +600,7 @@
 
                 if (Root.IsNull)
                 {
-<<<<<<< HEAD
-                    AllocateClear<BottomPage>(batch, out Root);
-=======
-                    batch.GetNewCleanPage<DataPage>(out Root);
->>>>>>> c3d05961
+                    batch.GetNewCleanPage<BottomPage>(out Root);
                 }
 
                 // Ensure COWed
