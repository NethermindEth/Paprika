using System.Buffers;
using System.Diagnostics;
using System.Diagnostics.Metrics;
using System.IO.MemoryMappedFiles;
using System.Runtime.CompilerServices;
using System.Runtime.InteropServices;
using System.Threading.Channels;
using Paprika.Utils;

namespace Paprika.Store.PageManagers;

public sealed class MemoryMappedPageManager : PointerPageManager
{
    private readonly PersistenceOptions _options;

    /// <summary>
    /// As Paprika jumps to various addresses in the file, using <see cref="FileOptions.SequentialScan"/>
    /// would be harmful and <see cref="FileOptions.RandomAccess"/> is used.
    ///
    /// The file uses <see cref="FileOptions.Asynchronous"/> to issue proper async <see cref="WriteAt"/> operations. 
    /// </summary>
    private const FileOptions PaprikaFileOptions = FileOptions.RandomAccess | FileOptions.Asynchronous;

    private const string PaprikaFileName = "paprika.db";

    private readonly FileStream _file;
    private readonly MemoryMappedFile _mapped;
    private readonly MemoryMappedViewAccessor _whole;
    private readonly unsafe byte* _ptr;

    // Prefetcher
    private const int PrefetcherCapacity = 1000;
    private readonly Channel<DbAddress> _prefetches = Channel.CreateBounded<DbAddress>(new BoundedChannelOptions(PrefetcherCapacity)
    {
        FullMode = BoundedChannelFullMode.DropOldest,
        SingleReader = true,
        SingleWriter = false,
        Capacity = PrefetcherCapacity,
        AllowSynchronousContinuations = false
    });
    private readonly Task _prefetcher;

    // Flusher section
    private readonly Stack<PageMemoryOwner> _owners = new();
    private readonly List<PageMemoryOwner> _ownersUsed = new();
    private readonly List<Task> _pendingWrites = new();
    private DbAddress[] _toWrite = new DbAddress[1];

    private readonly Meter _meter;
    private readonly Histogram<int> _fileWrites;
    private readonly Histogram<int> _writeTime;

    public unsafe MemoryMappedPageManager(long size, byte historyDepth, string dir,
        PersistenceOptions options = PersistenceOptions.FlushFile) : base(size)
    {
        Path = GetPaprikaFilePath(dir);

        if (!File.Exists(Path))
        {
            _file = new FileStream(Path, FileMode.CreateNew, FileAccess.ReadWrite, FileShare.ReadWrite, 4096,
                PaprikaFileOptions);

            // set length
            _file.SetLength(size);

            // clear first pages to make it clean
            var page = new byte[Page.PageSize];
            for (var i = 0; i < historyDepth; i++)
            {
                _file.Write(page);
            }

            _file.Flush(true);
        }
        else
        {
            _file = new FileStream(Path, FileMode.Open, FileAccess.ReadWrite, FileShare.None, 4096,
                PaprikaFileOptions);
        }

        _mapped = MemoryMappedFile.CreateFromFile(_file, null, (long)size, MemoryMappedFileAccess.ReadWrite,
            HandleInheritability.None, true);

        _whole = _mapped.CreateViewAccessor();
        _whole.SafeMemoryMappedViewHandle.AcquirePointer(ref _ptr);
        _options = options;

        _meter = new Meter("Paprika.Store.PageManager");
        _fileWrites = _meter.CreateHistogram<int>("File writes", "Syscall", "Actual numbers of file writes issued");
        _writeTime = _meter.CreateHistogram<int>("Write time", "ms", "Time spent in writing");

        _prefetcher = Task.Factory.StartNew(RunPrefetcher);
    }

    public static string GetPaprikaFilePath(string dir) => System.IO.Path.Combine(dir, PaprikaFileName);

    public string Path { get; }

    protected override unsafe void* Ptr => _ptr;

<<<<<<< HEAD
    protected override void PrefetchHeavy(DbAddress address) => _prefetches.Writer.TryWrite(address);

    public override void Prefetch(ReadOnlySpan<DbAddress> addresses)
    {
        var writer = _prefetches.Writer;

        foreach (var address in addresses)
        {
            if (address.IsNull == false)
            {
                writer.TryWrite(address);
            }
        }
    }

    private async Task RunPrefetcher()
    {
        var reader = _prefetches.Reader;

        while (await reader.WaitToReadAsync())
        {
            PrefetchImpl(reader, this);
        }

        return;

        [SkipLocalsInit]
        static void PrefetchImpl(ChannelReader<DbAddress> reader, MemoryMappedPageManager manager)
        {
            const int maxPrefetch = 128;

            Span<(UIntPtr, uint)> span = stackalloc (UIntPtr, uint)[maxPrefetch];
            var i = 0;

            for (; i < maxPrefetch; i++)
            {
                if (reader.TryRead(out var address) == false)
                    break;

                span[i] = (manager.GetAt(address).Raw, Page.PageSize);
            }

            if (i == 0)
                return;

            // TODO: potentially sort and merge consecutive chunks

            Platform.Prefetch(span[..i]);
        }
    }

    public override async ValueTask FlushPages(ICollection<DbAddress> dbAddresses, CommitOptions options)
=======
    public override async ValueTask WritePages(ICollection<DbAddress> dbAddresses, CommitOptions options)
>>>>>>> 29c59ad2
    {
        if (_options == PersistenceOptions.MMapOnly)
            return;

        if (options != CommitOptions.DangerNoWrite)
        {
            ScheduleWrites(dbAddresses);
            await AwaitWrites();
        }

        if (options != CommitOptions.DangerNoFlush && options != CommitOptions.DangerNoWrite)
        {
            _file.Flush(true);
        }
    }

    /// <summary>
    /// The amount of pages that can be combined in a single write.
    /// </summary>
    private const int MaxWriteBatch = 64;

    private void ScheduleWrites(ICollection<DbAddress> dbAddresses)
    {
        var count = dbAddresses.Count;
        if (count == 0)
            return;

        if (_toWrite.Length < count)
        {
            Array.Resize(ref _toWrite, count);
        }

        dbAddresses.CopyTo(_toWrite, 0);
        var span = _toWrite.AsSpan(0, count);

        // raw sorting, to make writes ordered
        var numbers = MemoryMarshal.Cast<DbAddress, uint>(span);
        numbers.Sort();

        foreach (var range in numbers.BatchConsecutive(MaxWriteBatch))
        {
            var addr = span[range.Start];
            _pendingWrites.Add(WriteAt(addr, (uint)range.Length).AsTask());
        }

        _fileWrites.Record(_pendingWrites.Count);
    }

    private ValueTask WriteAt(DbAddress addr, uint count = 1)
    {
        var page = GetAt(addr);
        return RandomAccess.WriteAsync(_file.SafeFileHandle, Own(page, count).Memory, addr.FileOffset);
    }

    private async Task AwaitWrites()
    {
        var writes = Stopwatch.StartNew();

        await Task.WhenAll(_pendingWrites);
        ReleaseOwners();
        _pendingWrites.Clear();

        _writeTime.Record((int)writes.ElapsedMilliseconds);
    }

    public override Page GetAtForWriting(DbAddress address, bool reused) => GetAt(address);

    public override async ValueTask WriteRootPage(DbAddress root, CommitOptions options)
    {
        if (_options == PersistenceOptions.MMapOnly)
            return;

        if (options != CommitOptions.DangerNoWrite)
        {
            await WriteAt(root);
        }

        if (options == CommitOptions.FlushDataAndRoot)
        {
            _file.Flush(true);
        }
    }

    public override void Flush()
    {
        if (_options == PersistenceOptions.MMapOnly)
            return;

        _file.Flush(true);
    }

    public override void ForceFlush()
    {
        _whole.Flush();
        _file.Flush(true);
    }

    public override bool UsesPersistentPaging => _options == PersistenceOptions.FlushFile;

    public override void Dispose()
    {
        _prefetches.Writer.Complete();
        _prefetcher.Wait();

        _meter.Dispose();

        _whole.SafeMemoryMappedViewHandle.ReleasePointer();
        _whole.Dispose();
        _mapped.Dispose();
        _file.Dispose();
    }

    private PageMemoryOwner Own(Page page, uint count)
    {
        if (_owners.TryPop(out var owner) == false)
        {
            owner = new();
        }

        _ownersUsed.Add(owner);

        owner.Page = page;
        owner.Count = count;

        return owner;
    }

    private void ReleaseOwners()
    {
        foreach (var used in _ownersUsed)
        {
            _owners.Push(used);
        }

        _ownersUsed.Clear();
    }

    private class PageMemoryOwner : MemoryManager<byte>
    {
        public Page Page;
        public uint Count;

        protected override void Dispose(bool disposing)
        {
        }

        public override unsafe Span<byte> GetSpan() => new(Page.Raw.ToPointer(), (int)(Page.PageSize * Count));

        public override unsafe MemoryHandle Pin(int elementIndex = 0) =>
            new((byte*)Page.Raw.ToPointer() + elementIndex);

        public override void Unpin()
        {
        }
    }
}

public enum PersistenceOptions
{
    /// <summary>
    /// Do FSYNC/FlushFileBuffers
    /// </summary>
    FlushFile,

    /// <summary>
    /// Don't issue any writes or sync.
    /// </summary>
    MMapOnly,
}<|MERGE_RESOLUTION|>--- conflicted
+++ resolved
@@ -98,8 +98,13 @@
 
     protected override unsafe void* Ptr => _ptr;
 
-<<<<<<< HEAD
-    protected override void PrefetchHeavy(DbAddress address) => _prefetches.Writer.TryWrite(address);
+    protected override void PrefetchHeavy(DbAddress address)
+    {
+        if (address.IsNull == false)
+        {
+            _prefetches.Writer.TryWrite(address);
+        }
+    }
 
     public override void Prefetch(ReadOnlySpan<DbAddress> addresses)
     {
@@ -150,10 +155,7 @@
         }
     }
 
-    public override async ValueTask FlushPages(ICollection<DbAddress> dbAddresses, CommitOptions options)
-=======
     public override async ValueTask WritePages(ICollection<DbAddress> dbAddresses, CommitOptions options)
->>>>>>> 29c59ad2
     {
         if (_options == PersistenceOptions.MMapOnly)
             return;
