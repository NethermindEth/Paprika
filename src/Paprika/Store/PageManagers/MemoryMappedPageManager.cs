--- conflicted
+++ resolved
@@ -4,11 +4,8 @@
 using System.IO.MemoryMappedFiles;
 using System.Runtime.CompilerServices;
 using System.Runtime.InteropServices;
-<<<<<<< HEAD
 using System.Threading.Channels;
-=======
 using Microsoft.Win32.SafeHandles;
->>>>>>> 53ade11c
 using Paprika.Utils;
 
 namespace Paprika.Store.PageManagers;
@@ -18,15 +15,10 @@
     private readonly PersistenceOptions _options;
 
     /// <summary>
-<<<<<<< HEAD
     /// As Paprika jumps to various addresses in the file, using <see cref="FileOptions.SequentialScan"/>
     /// would be harmful and <see cref="FileOptions.RandomAccess"/> is used.
     ///
     /// The file uses <see cref="FileOptions.Asynchronous"/> to issue proper async <see cref="WriteAt"/> operations. 
-=======
-    /// The only option is random access. As Paprika jumps over the file, any prefetching is futile.
-    /// Also, the file cannot be async to use some of the mmap features. So here it is, random access file.
->>>>>>> 53ade11c
     /// </summary>
     private const FileOptions PaprikaFileOptions = FileOptions.RandomAccess | FileOptions.Asynchronous;
 
@@ -163,7 +155,6 @@
                 return;
 
             // TODO: potentially sort and merge consecutive chunks
-
             Platform.Prefetch(span[..i]);
         }
     }
