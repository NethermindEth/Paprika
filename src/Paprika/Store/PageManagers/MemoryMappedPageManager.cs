--- conflicted
+++ resolved
@@ -138,17 +138,10 @@
 
     public override void Flush()
     {
-<<<<<<< HEAD
-        if (_flushToDisk)
-        {
-            _file.Flush(true);
-        }
-=======
         if (_options == PersistenceOptions.MMapOnly)
             return;
 
         _file.Flush(true);
->>>>>>> e50d9b05
     }
 
     public override void ForceFlush()
