using System.Diagnostics;
using System.Runtime.InteropServices;
using HdrHistogram;
using Paprika.Crypto;
using Paprika.Data;
using Paprika.Merkle;

namespace Paprika.Store;

/// <summary>
/// Provides capability to report stats for <see cref="DataPage"/>.
/// </summary>
public interface IReporter
{
    void ReportDataUsage(PageType type, int pageLevel, int trimmedNibbles, in SlottedArray array);

    /// <summary>
    /// Reports how many batches ago the page was updated.
    /// </summary>
    void ReportPage(uint ageInBatches, PageType type);

    // void ReportItem(in StoreKey key, ReadOnlySpan<byte> rawData);

    void ReportLeafOverflowCount(byte count);
}

public interface IReporting
{
    void Report(IReporter state, IReporter storage);
}

public class StatisticsReporter(TrieType trieType) : IReporter
{
    public readonly SortedDictionary<int, Level> Levels = new();
    public readonly Dictionary<PageType, int> PageTypes = new();
    public int PageCount;

<<<<<<< HEAD
    public long DataSize;

    public long MerkleBranchSize;
    public long MerkleBranchWithSmallEmpty;
    public long MerkleBranchWithOneChildMissing;
    public long MerkleBranchWithTwoChildrenOnly;
    public long MerkleExtensionSize;
    public long MerkleLeafSize;

=======
>>>>>>> 3fa143fe
    public readonly IntHistogram LeafCapacityLeft = new(10000, 5);
    public readonly IntHistogram LeafOverflowCapacityLeft = new(10000, 5);
    public readonly IntHistogram LeafOverflowCount = new(100, 5);

    public readonly IntHistogram PageAge = new(uint.MaxValue, 5);

    public void ReportDataUsage(PageType type, int pageLevel, int trimmedNibbles, in SlottedArray array)
    {
        if (Levels.TryGetValue(pageLevel, out var lvl) == false)
        {
            lvl = Levels[pageLevel] = new Level();
        }

        PageCount++;

        lvl.Entries.RecordValue(array.Count);

        var capacityLeft = array.CapacityLeft + 1; // to ensure zeroes are handled well
        lvl.CapacityLeft.RecordValue(capacityLeft);

        if (type == PageType.Leaf)
            LeafCapacityLeft.RecordValue(capacityLeft);
        else if (type == PageType.LeafOverflow)
            LeafOverflowCapacityLeft.RecordValue(capacityLeft);

        // analyze data
        foreach (var item in array.EnumerateAll())
        {
            var data = item.RawData;
            var size = data.Length;
            var isMerkle = item.Key.Length + trimmedNibbles < NibblePath.KeccakNibbleCount;

            if (isMerkle)
            {
                if (size > 0)
                {
                    var nodeType = Node.Header.GetTypeFrom(data);
                    switch (nodeType)
                    {
                        case Node.Type.Leaf:
                            MerkleLeafSize += size;
                            break;
                        case Node.Type.Extension:
                            MerkleExtensionSize += size;
                            break;
                        case Node.Type.Branch:
                            MerkleBranchSize += size;
                            var leftover = Node.Branch.ReadFrom(data, out var branch);

                            if (branch.Children.SetCount == 15)
                            {
                                MerkleBranchWithOneChildMissing++;
                            }
                            else if (branch.Children.SetCount == 2)
                            {
                                MerkleBranchWithTwoChildrenOnly++;
                            }

                            var len = leftover.Length % Keccak.Size;
                            if (len > 0)
                            {
                                NibbleSet.Readonly.ReadFrom(leftover[^len..], out var empty);
                                if (empty.SetCount <= 2)
                                {
                                    MerkleBranchWithSmallEmpty++;
                                }
                            }

                            break;
                        default:
                            throw new ArgumentOutOfRangeException();
                    }
                }
            }
            else
            {
                DataSize += size;
            }

            if (!isMerkle && trieType == TrieType.Storage && data.Length > 32)
            {
                throw new Exception(
                    $"Storage, not Merkle node with local key {item.Key.ToString()}, has more than 32 bytes");
            }
        }
    }

    public void ReportPage(uint ageInBatches, PageType type)
    {
        PageAge.RecordValue(ageInBatches);
        var value = PageTypes.GetValueOrDefault(type);
        PageTypes[type] = value + 1;
    }

    public void ReportLeafOverflowCount(byte count)
    {
        LeafOverflowCount.RecordValue(count);
    }

    // public void ReportItem(in StoreKey key, ReadOnlySpan<byte> rawData)
    // {
    //     var index = GetKey(key, rawData);
    //
    //     // total size
    //     const int slottedArraySlot = 4;
    //     var keyEstimatedLength = key.Payload.Length + slottedArraySlot;
    //     var total = rawData.Length + keyEstimatedLength;
    //
    //     ref var value = ref CollectionsMarshal.GetValueRefOrAddDefault(Sizes, index, out _);
    //     value += total;
    //
    //     if (!SizeHistograms.TryGetValue(index, out var histogram))
    //     {
    //         SizeHistograms[index] = histogram = new IntHistogram(1000, 3);
    //     }
    //
    //     histogram.RecordValue(total);
    // }

    private const int KeyShift = 8;
    private const int KeyDiff = 1;

    public static string GetNameForSize(int i)
    {
        var type = (DataType)(i & 0xFF);
        var str = type.ToString().Replace(", ", "-");

        if (i >> KeyShift < KeyDiff)
        {
            return str;
        }

        var merkleType = (Node.Type)((i >> KeyShift) - KeyDiff);
        return $"{str}-{merkleType}";
    }

    public class Level
    {
        public readonly IntHistogram ChildCount = new(1000, 5);
        public readonly IntHistogram Entries = new(1000, 5);
        public readonly IntHistogram CapacityLeft = new(10000, 5);
    }
}<|MERGE_RESOLUTION|>--- conflicted
+++ resolved
@@ -35,7 +35,6 @@
     public readonly Dictionary<PageType, int> PageTypes = new();
     public int PageCount;
 
-<<<<<<< HEAD
     public long DataSize;
 
     public long MerkleBranchSize;
@@ -45,8 +44,6 @@
     public long MerkleExtensionSize;
     public long MerkleLeafSize;
 
-=======
->>>>>>> 3fa143fe
     public readonly IntHistogram LeafCapacityLeft = new(10000, 5);
     public readonly IntHistogram LeafOverflowCapacityLeft = new(10000, 5);
     public readonly IntHistogram LeafOverflowCount = new(100, 5);
@@ -146,26 +143,6 @@
         LeafOverflowCount.RecordValue(count);
     }
 
-    // public void ReportItem(in StoreKey key, ReadOnlySpan<byte> rawData)
-    // {
-    //     var index = GetKey(key, rawData);
-    //
-    //     // total size
-    //     const int slottedArraySlot = 4;
-    //     var keyEstimatedLength = key.Payload.Length + slottedArraySlot;
-    //     var total = rawData.Length + keyEstimatedLength;
-    //
-    //     ref var value = ref CollectionsMarshal.GetValueRefOrAddDefault(Sizes, index, out _);
-    //     value += total;
-    //
-    //     if (!SizeHistograms.TryGetValue(index, out var histogram))
-    //     {
-    //         SizeHistograms[index] = histogram = new IntHistogram(1000, 3);
-    //     }
-    //
-    //     histogram.RecordValue(total);
-    // }
-
     private const int KeyShift = 8;
     private const int KeyDiff = 1;
 
