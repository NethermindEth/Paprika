--- conflicted
+++ resolved
@@ -33,8 +33,7 @@
         public const int Levels = 32;
 
         public readonly int[] PageCountPerNibblePathDepth = new int[Levels];
-        public readonly int[] LeafPageCountPerNibblePathDepth = new int[Levels];
-        public readonly int[] OverflowPageCountPerNibblePathDepth = new int[Levels];
+        public readonly int[] BottomPageCountPerNibblePathDepth = new int[Levels];
 
         /// <summary>
         /// A histogram of used space in inner <see cref="DataPage"/>.
@@ -80,34 +79,21 @@
 
         _current.PageCount++;
 
-        if (typeof(TPage) == typeof(StorageFanOut.Level1Page))
+        var t = typeof(TPage);
+        if (t == typeof(StorageFanOut.Level1Page))
         {
             StorageFanOutLevels[1] += 1;
         }
-        else if (typeof(TPage) == typeof(StorageFanOut.Level2Page))
+        else if (t == typeof(StorageFanOut.Level2Page))
         {
             StorageFanOutLevels[2] += 1;
         }
-        else if (typeof(TPage) == typeof(StorageFanOut.Level3Page))
+        else if (t == typeof(StorageFanOut.Level3Page))
         {
             StorageFanOutLevels[3] += 1;
         }
         else
         {
-<<<<<<< HEAD
-            case PageType.DataPage:
-                var dataPage = new DataPage(p);
-                _current.ReportMap(ref prefix, dataPage.Map);
-                break;
-            case PageType.Bottom:
-                ref var overflowCount =
-                    ref CollectionsMarshal.GetValueRefOrAddDefault(_current.OverflowPageCountPerNibblePathDepth, length,
-                        out _);
-                overflowCount += 1;
-
-                _current.ReportMap(ref prefix, new BottomPage(p).Map);
-                break;
-=======
             var length = prefix.Current.Length;
 
             _current.PageCountPerNibblePathDepth[length] += 1;
@@ -120,27 +106,16 @@
                     var dataPage = new DataPage(p);
                     var map = dataPage.Map;
 
-                    if (dataPage.IsLeaf)
-                    {
-                        _current.LeafPageCountPerNibblePathDepth[length] += 1;
-                    }
-
-                    if (dataPage.IsLeaf == false)
-                    {
-                        _current.ReportInnerDataPageMap(length, map);
-                    }
-                    else
-                    {
-                        _current.ReportLeafDataPageMap(length, map);
-                    }
+                    _current.ReportInnerDataPageMap(length, map);
 
                     break;
-                case PageType.LeafOverflow:
-                    _current.OverflowPageCountPerNibblePathDepth[length] += 1;
-                    _current.ReportOverflowPageMap(length, new LeafOverflowPage(p).Map);
+                case PageType.Bottom:
+                    _current.BottomPageCountPerNibblePathDepth[length] += 1;
+                    // TODO
                     break;
+                default:
+                    throw new Exception($"Not handled type {p.Header.PageType}");
             }
->>>>>>> c3d05961
         }
 
         return NoopDisposable.Instance;
