--- conflicted
+++ resolved
@@ -121,11 +121,7 @@
                 return false;
             }
 
-<<<<<<< HEAD
-            return new DataPage(batch.GetAt(Data.StateRoot)).TryGet(key.Path, batch, out result);
-=======
-            return new FanOutPage(batch.GetAt(Data.StateRoot)).TryGet(batch, key.Path, out result);
->>>>>>> 24a15969
+            return new DataPage(batch.GetAt(Data.StateRoot)).TryGet(batch, key.Path, out result);
         }
 
         Span<byte> idSpan = stackalloc byte[sizeof(uint)];
