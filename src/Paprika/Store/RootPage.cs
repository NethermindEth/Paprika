--- conflicted
+++ resolved
@@ -156,12 +156,6 @@
     }
 
     private static uint ReadId(ReadOnlySpan<byte> id) => BinaryPrimitives.ReadUInt32LittleEndian(id);
-<<<<<<< HEAD
-=======
-
-    private static void WriteId(Span<byte> idSpan, uint cachedId) =>
-        BinaryPrimitives.WriteUInt32LittleEndian(idSpan, cachedId);
->>>>>>> 5c37d73d
 
     private static void WriteId(Span<byte> idSpan, uint id)
     {
@@ -242,8 +236,8 @@
     {
         if (prefix.IsState)
         {
-            var data = batch.TryGetPageAlloc(ref Data.StateRoot, PageType.Standard);
-            var updated = new Merkle.StateRootPage(data).DeleteByPrefix(prefix.Path, batch);
+            var data = batch.TryGetPageAlloc(ref Data.StateRoot, PageType.StateRoot);
+            var updated = new StateRootPage(data).DeleteByPrefix(prefix.Path, batch);
             Data.StateRoot = batch.GetAddress(updated);
         }
         else
@@ -261,7 +255,7 @@
             else
             {
                 // Not in cache, try fetch from db
-                if (Data.Ids.TryGet(batch, prefix.Path, out var existingId) != false)
+                if (Data.Storage.TryGet(batch, prefix.Path, StorageFanOut.Type.Id, out var existingId) != false)
                 {
                     id = NibblePath.FromKey(existingId);
                 }
