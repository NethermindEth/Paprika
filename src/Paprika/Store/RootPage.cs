using System.Buffers.Binary;
using System.Diagnostics;
using System.Runtime.CompilerServices;
using System.Runtime.InteropServices;
using Paprika.Crypto;
using Paprika.Data;
using Paprika.Store.Merkle;

namespace Paprika.Store;

/// <summary>
/// Root page is a page that contains all the needed metadata from the point of view of the database.
/// It also includes the blockchain information like block hash or block number.
/// </summary>
/// <remarks>
/// Considerations for page types selected:
///
/// State:
/// <see cref="Payload.StateRoot"/> is <see cref="FanOutPage"/> that splits accounts into 256 buckets.
/// This makes the updates update more pages, but adds a nice fan out for fast searches.
/// Account ids:
/// <see cref="Payload.Ids"/> is a <see cref="FanOutListOf256{TPage,TPageType}"/> of <see cref="FanOutPage"/>s. This gives 64k buckets on two levels. Searches should search no more than 3 levels of pages.
///
/// Storage:
/// <see cref="Payload.Storage"/> is a <see cref="FanOutListOf256{TPage,TPageType}"/> of <see cref="FanOutPage"/>s. This gives 64k buckets on two levels. 
/// </remarks>
public readonly unsafe struct RootPage(Page root) : IPage
{
    private const int StorageKeySize = Keccak.Size + Keccak.Size + 1;

    public ref PageHeader Header => ref root.Header;

    public ref Payload Data => ref Unsafe.AsRef<Payload>(root.Payload);

    /// <summary>
    /// Represents the data of the page.
    /// </summary>
    [StructLayout(LayoutKind.Explicit, Size = Size)]
    public struct Payload
    {
        private const int Size = Page.PageSize - PageHeader.Size;

        /// <summary>
        /// The address of the next free page. This should be used rarely as pages should be reused
        /// with <see cref="AbandonedPage"/>.
        /// </summary>
        [FieldOffset(0)] public DbAddress NextFreePage;

        /// <summary>
        /// The account counter
        /// </summary>
        [FieldOffset(DbAddress.Size)] public uint AccountCounter;

        /// <summary>
        /// The first of the data pages.
        /// </summary>
        [FieldOffset(DbAddress.Size + sizeof(uint))]
        public DbAddress StateRoot;

        /// <summary>
        /// Metadata of this root
        /// </summary>
        [FieldOffset(DbAddress.Size * 2 + sizeof(uint))]
        public Metadata Metadata;

        /// <summary>
        /// Storage.
        /// </summary>
        [FieldOffset(DbAddress.Size * 2 + sizeof(uint) + Metadata.Size)]
        private DbAddressList.Of256 StoragePayload;

<<<<<<< HEAD

        public FanOutList<Merkle.FanOutPage, MerkleFanOutType> Storage
        {
            [DebuggerStepThrough]
            get => new(MemoryMarshal.CreateSpan(ref StoragePayload, FanOutList.FanOut));
        }
=======
        public FanOutListOf256<StorageFanOutPage<DataPage>, StandardType> Storage => new(ref StoragePayload);
>>>>>>> 3843be1d

        /// <summary>
        /// Identifiers
        /// </summary>
        [FieldOffset(DbAddress.Size * 2 + sizeof(uint) + Metadata.Size + DbAddressList.Of256.Size)]
        private DbAddressList.Of256 IdsPayload;

        public FanOutListOf256<FanOutPage, IdentityType> Ids => new(ref IdsPayload);

        public const int AbandonedStart =
            DbAddress.Size * 2 + sizeof(uint) + Metadata.Size + DbAddressList.Of256.Size * 2;

        /// <summary>
        /// The start of the abandoned pages.
        /// </summary>
        [FieldOffset(AbandonedStart)] public AbandonedList AbandonedList;

        public DbAddress GetNextFreePage()
        {
            var free = NextFreePage;
            NextFreePage = NextFreePage.Next;
            return free;
        }
    }

    public void Accept(IPageVisitor visitor, IPageResolver resolver)
    {
        var stateRoot = Data.StateRoot;
        if (stateRoot.IsNull == false)
        {
            new StateRootPage(resolver.GetAt(stateRoot)).Accept(visitor, resolver, stateRoot);
        }

        Data.Ids.Accept(visitor, resolver);
        Data.Storage.Accept(visitor, resolver);
        Data.AbandonedList.Accept(visitor, resolver);
    }

    /// <summary>
    /// How many id entries should be cached per readonly batch.
    /// </summary>
    public const int IdCacheLimit = 2_000;

    public bool TryGet(scoped in Key key, IReadOnlyBatchContext batch, out ReadOnlySpan<byte> result)
    {
        if (key.IsState)
        {
            if (Data.StateRoot.IsNull)
            {
                result = default;
                return false;
            }

            return new StateRootPage(batch.GetAt(Data.StateRoot)).TryGet(batch, key.Path, out result);
        }

        Span<byte> idSpan = stackalloc byte[sizeof(uint)];

        ReadOnlySpan<byte> id;
        var cache = batch.IdCache;
        var keccak = key.Path.UnsafeAsKeccak;

        if (cache.TryGetValue(keccak, out var cachedId))
        {
            if (cachedId == 0)
            {
                result = default;
                return false;
            }

            WriteId(idSpan, cachedId);
            id = idSpan;
        }
        else
        {
            if (Data.Ids.TryGet(batch, key.Path, out id))
            {
                if (cache.Count < IdCacheLimit)
                {
                    cache[keccak] = ReadId(id);
                }
            }
            else
            {
                // Not found, for now, not remember misses, remember miss
                // cache[keccak] = 0;
                result = default;
                return false;
            }
        }

        var path = NibblePath.FromKey(id).Append(key.StoragePath, stackalloc byte[StorageKeySize]);

        return Data.Storage.TryGet(batch, path, out result);
    }

    private static uint ReadId(ReadOnlySpan<byte> id) => BinaryPrimitives.ReadUInt32LittleEndian(id);
    private static void WriteId(Span<byte> idSpan, uint cachedId) => BinaryPrimitives.WriteUInt32LittleEndian(idSpan, cachedId);


    public void SetRaw(in Key key, IBatchContext batch, ReadOnlySpan<byte> rawData)
    {
        if (key.IsState)
        {
            SetAtRoot(batch, key.Path, rawData, ref Data.StateRoot);
        }
        else
        {
            scoped NibblePath id;
            Span<byte> idSpan = stackalloc byte[sizeof(uint)];

            var keccak = key.Path.UnsafeAsKeccak;

            if (batch.IdCache.TryGetValue(keccak, out var cachedId))
            {
                WriteId(idSpan, cachedId);
                id = NibblePath.FromKey(idSpan);
            }
            else
            {
                // try fetch existing first
                if (Data.Ids.TryGet(batch, key.Path, out var existingId) == false)
                {
                    Data.AccountCounter++;
                    WriteId(idSpan, Data.AccountCounter);

                    // memoize in cache
                    batch.IdCache[keccak] = Data.AccountCounter;

                    // update root
                    Data.Ids.Set(key.Path, idSpan, batch);

                    id = NibblePath.FromKey(idSpan);
                }
                else
                {
                    // memoize in cache
                    batch.IdCache[keccak] = ReadId(existingId);
                    id = NibblePath.FromKey(existingId);
                }
            }

            var path = id.Append(key.StoragePath, stackalloc byte[StorageKeySize]);
            Data.Storage.Set(path, rawData, batch);
        }
    }

    public void Destroy(IBatchContext batch, in NibblePath account)
    {
        // Destroy the Id entry about it
        Data.Ids.Set(account, ReadOnlySpan<byte>.Empty, batch);

        // Destroy the account entry
        SetAtRoot(batch, account, ReadOnlySpan<byte>.Empty, ref Data.StateRoot);

        // Remove the cached
        batch.IdCache.Remove(account.UnsafeAsKeccak);

        // TODO: there' no garbage collection for storage
        // It should not be hard. Walk down by the mapped path, then remove all the pages underneath.
    }

    private static void SetAtRoot(IBatchContext batch, in NibblePath path, in ReadOnlySpan<byte> rawData, ref DbAddress root)
    {
        var data = batch.TryGetPageAlloc(ref root, PageType.Standard);
        var updated = new StateRootPage(data).Set(path, rawData, batch);
        root = batch.GetAddress(updated);
    }
}

[StructLayout(LayoutKind.Sequential, Pack = sizeof(byte), Size = Size)]
public struct Metadata
{
    public const int Size = BlockNumberSize + Keccak.Size;
    private const int BlockNumberSize = sizeof(uint);

    public readonly uint BlockNumber;
    public readonly Keccak StateHash;

    public Metadata(uint blockNumber, Keccak stateHash)
    {
        BlockNumber = blockNumber;
        StateHash = stateHash;
    }
}<|MERGE_RESOLUTION|>--- conflicted
+++ resolved
@@ -69,16 +69,7 @@
         [FieldOffset(DbAddress.Size * 2 + sizeof(uint) + Metadata.Size)]
         private DbAddressList.Of256 StoragePayload;
 
-<<<<<<< HEAD
-
-        public FanOutList<Merkle.FanOutPage, MerkleFanOutType> Storage
-        {
-            [DebuggerStepThrough]
-            get => new(MemoryMarshal.CreateSpan(ref StoragePayload, FanOutList.FanOut));
-        }
-=======
-        public FanOutListOf256<StorageFanOutPage<DataPage>, StandardType> Storage => new(ref StoragePayload);
->>>>>>> 3843be1d
+        public FanOutListOf256<Merkle.FanOutPage, MerkleFanOutType> Storage => new(ref StoragePayload);
 
         /// <summary>
         /// Identifiers
