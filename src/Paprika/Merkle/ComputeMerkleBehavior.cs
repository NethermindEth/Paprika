using System.Buffers;
using System.Collections.Concurrent;
using System.Diagnostics;
using System.Runtime.CompilerServices;
using System.Diagnostics.Metrics;
using System.Runtime.InteropServices;
using Paprika.Chain;
using Paprika.Crypto;
using Paprika.Data;
using Paprika.RLP;
using Paprika.Store;
using Paprika.Utils;
using System.Diagnostics.CodeAnalysis;
using DataType = Paprika.Data.DataType;

namespace Paprika.Merkle;

/// <summary>
/// This is the Merkle component that works with the Merkle-agnostic part of Paprika.
///
/// It splits the Merkle part into two areas:
/// 1. building Merkle tree, that reads the data written in a given <see cref="ICommit"/> and applies it to create Merkle
///  construct.
/// 2. calls the computation of the Merkle RootHash when needed.
/// </summary>
/// <remarks>
/// Important: even though the underlying storage does COW, it's not done on the commit level. This means
/// that if there's an update for the given key, the key should be first read and worked with,
/// only to be updated at the end of the processing. Otherwise, the data using zero-copy could be overwritten.
/// </remarks>
public class ComputeMerkleBehavior : IPreCommitBehavior, IDisposable
{
    public const int ParallelismUnlimited = -1;
    public const int ParallelismNone = 1;

    internal const string MeterName = "Paprika.Merkle";

    internal const string HistogramStateProcessing = "State processing";
    internal const string HistogramStorageProcessing = "Storage processing";
    internal const string TotalMerkle = "Total Merkle";

    private readonly int _maxDegreeOfParallelism;

    // metrics
    private readonly Meter _meter;
    private readonly Histogram<long> _storageProcessing;
    private readonly Histogram<long> _stateProcessing;
    private readonly Histogram<long> _totalMerkle;
    private readonly BufferPool _pool;

    private static ParallelOptions s_parallelOptions = new()
    {
        // default to the number of processors
        MaxDegreeOfParallelism = Environment.ProcessorCount
    };

    /// <summary>
    /// Initializes the Merkle.
    /// </summary>
    /// <param name="maxDegreeOfParallelism">The maximum degree of parallelism aligned with <see cref="ParallelOptions.MaxDegreeOfParallelism"/>.</param>
    public ComputeMerkleBehavior(int maxDegreeOfParallelism = ParallelismUnlimited)
    {
        _maxDegreeOfParallelism = maxDegreeOfParallelism;
        s_parallelOptions = new()
        {
            // Override default with setting
            MaxDegreeOfParallelism = Math.Max(1, maxDegreeOfParallelism < 0 ? Environment.ProcessorCount : maxDegreeOfParallelism)
        };

        // Metrics
        _meter = new Meter(MeterName);

        _storageProcessing = _meter.CreateHistogram<long>(HistogramStateProcessing, "ms",
            "How long it takes to process state");
        _stateProcessing = _meter.CreateHistogram<long>(HistogramStorageProcessing, "ms",
            "How long it takes to process storage");
        _totalMerkle = _meter.CreateHistogram<long>(TotalMerkle, "ms",
            "How long it takes to process Merkle total");

        // Pool
        _pool = new BufferPool(128, true, _meter);
    }

    /// <summary>
    /// Calculates state root hash, passing through all the account and storage tries and building a new value
    /// that is not based on any earlier calculation. It's time consuming.
    /// </summary>
    public Keccak CalculateStateRootHash(IReadOnlyCommit commit)
    {
        const ComputeHint hint = ComputeHint.ForceStorageRootHashRecalculation | ComputeHint.SkipCachedInformation;
        var wrapper = new CommitWrapper(commit, true);

        var root = Key.Merkle(NibblePath.Empty);

        UIntPtr stack = default;
        using var ctx = new ComputeContext(wrapper, TrieType.State, hint, CacheBudget.Options.None.Build(), _pool,
            ref stack);
        Compute(in root, ctx, out var value);
        return value.Keccak;
    }

<<<<<<< HEAD
    public Keccak GetHash(NibblePath path, IReadOnlyWorldState commit, bool ignoreCache = false)
=======
    public Keccak CalculateStorageHash(IReadOnlyCommit commit, in Keccak account, NibblePath storagePath = default)
>>>>>>> cafd97ef
    {
        const ComputeHint hint = ComputeHint.None;
        var wrapper = new CommitWrapper(commit, true);

        UIntPtr stack = default;
        using var ctx = new ComputeContext(wrapper, TrieType.State, hint, CacheBudget.Options.None.Build(), _pool,
            ref stack);

        //TODO - this should be taken into account by CalculateHash method
        if (path.Length == NibblePath.KeccakNibbleCount)
        {
            //Merkle leaves are omitted at this height, so need to pick up keccak from parent (branch)
            var parentKey = Key.Merkle(path.SliceTo(path.Length - 1));
            using var merkleData = commit.Get(parentKey);
            if (!merkleData.Span.IsEmpty)
            {
                var leftover = Node.ReadFrom(out var parenType, out var leaf, out _, out var branch, merkleData.Span);
                if (parenType == Node.Type.Branch)
                {
                    if (!ignoreCache)
                    {
                        Span<byte> rlpMemoization = stackalloc byte[RlpMemo.Size];
                        RlpMemo memo = RlpMemo.Decompress(leftover, branch.Children, rlpMemoization);
                        if (memo.TryGetKeccak(path[NibblePath.KeccakNibbleCount - 1], out var keccakSpan))
                            return new Keccak(keccakSpan);
                    }
                    EncodeLeaf(Key.Merkle(path), ctx, NibblePath.Empty, out var keccakOrRlp);
                    return keccakOrRlp.Keccak;
                }
                if (parenType == Node.Type.Leaf && leaf.Path[0] == path[path.Length - 1])
                {
                    EncodeLeaf(parentKey, ctx, leaf.Path, out var keccakOrRlp);
                    return keccakOrRlp.Keccak;
                }
            }
            else
            {
                EncodeLeaf(Key.Merkle(path), ctx, NibblePath.Empty, out var keccakOrRlp);
                return keccakOrRlp.Keccak;
            }
        }

        var root = Key.Merkle(path);

        Compute(in root, ctx, out KeccakOrRlp hash);
        return hash.Keccak;
    }

    public Keccak GetStorageHash(IReadOnlyWorldState commit, in Keccak account, NibblePath storagePath = default)
    {
        //TODO - this should be taken into account by CalculateHash method
        if (storagePath.Length == NibblePath.KeccakNibbleCount)
        {
            //Merkle leaves are omitted at this height, so need to pick up keccak from parent (branch)
            var branchKey = Key.Merkle(storagePath.SliceTo(storagePath.Length - 1));
            using var branchOwner = commit.Get(branchKey);
            if (!branchOwner.Span.IsEmpty)
            {
                var leftover = Node.ReadFrom(out var type, out var leaf, out var ext, out var branch, branchOwner.Span);
                if (type != Node.Type.Branch)
                    throw new Exception("Expected branch type");

                Span<byte> rlpMemoization = stackalloc byte[RlpMemo.Size];
                RlpMemo memo = RlpMemo.Decompress(leftover, branch.Children, rlpMemoization);
                if (memo.TryGetKeccak(storagePath[NibblePath.KeccakNibbleCount - 1], out var keccakSpan))
                    return new Keccak(keccakSpan);
            }
        }

        const ComputeHint hint = ComputeHint.DontUseParallel;
        var prefixed = new PrefixingCommit(new CommitWrapper(commit, true));
        prefixed.SetPrefix(account);

        var root = Key.Merkle(storagePath);
        UIntPtr stack = default;
        using var ctx = new ComputeContext(prefixed, TrieType.Storage, hint, CacheBudget.Options.None.Build(), _pool,
            ref stack);
        Compute(in root, ctx, out KeccakOrRlp hash);
        return hash.Keccak;
    }

    class CommitWrapper : IChildCommit
    {
        private readonly IReadOnlyCommit _readOnly;
        private readonly bool _allowChildCommits;

        public CommitWrapper(IReadOnlyCommit readOnly, bool allowChildCommits = false)
        {
            _readOnly = readOnly;
            _allowChildCommits = allowChildCommits;
        }

        public ReadOnlySpanOwnerWithMetadata<byte> Get(scoped in Key key) => _readOnly.Get(key);

        public void Set(in Key key, in ReadOnlySpan<byte> payload, EntryType type)
        {
            // NOP
        }

        public void Set(in Key key, in ReadOnlySpan<byte> payload0, in ReadOnlySpan<byte> payload1, EntryType type)
        {
            // NOP
        }

        public IChildCommit GetChild() =>
            _allowChildCommits ? this : throw new NotImplementedException("Should not be called");

        public IReadOnlyDictionary<Keccak, int> Stats =>
            throw new NotImplementedException("Child commit provides no stats");

        void IDisposable.Dispose()
        {
        }

        void IChildCommit.Commit()
        {
        }
    }

    public Keccak BeforeCommit(ICommit commit, CacheBudget budget)
    {
        using var total = _totalMerkle.Measure();

        // There are following things to do:
        // 1. Visit Storage Tries
        // 2. Calculate Storage Roots
        // 3. Visit State Root
        // 4. Calculate State Root
        //
        // 1. and 2. do the same for the tries. They make the structure right (delete empty accounts, create/delete nodes etc)
        // and they invalidate memoized keccaks.
        // 2. is a prerequisite for 3.
        // 1. and 3 are prerequisites for 4.
        //
        // This means that 1 can be run in parallel with 2.
        // 3. Can be run in parallel for each tree
        // 4. Can be parallelized at the root level

        using (_storageProcessing.Measure())
        {
            if (_maxDegreeOfParallelism == ParallelismNone)
            {
                ProcessStorageSingleThreaded(commit, budget);
            }
            else
            {
                ScatterGather(commit, GetStorageWorkItems(commit, budget));
            }
        }

        using (_stateProcessing.Measure())
        {
            new BuildStateTreeItem(commit, commit.Stats.Keys, budget, _pool).DoWork();

            var root = Key.Merkle(NibblePath.Empty);
            UIntPtr stack = default;
            var hint = _maxDegreeOfParallelism == ParallelismNone ? ComputeHint.DontUseParallel : ComputeHint.None;
            using var ctx = new ComputeContext(commit, TrieType.State, hint, budget, _pool, ref stack);
            Compute(root, ctx, out var rootKeccak);

            Debug.Assert(rootKeccak.DataType == KeccakOrRlp.Type.Keccak);

            RootHash = rootKeccak.Keccak;

            return RootHash;
        }
    }

    public void RecalculateStorageTries(ICommit commit, CacheBudget budget)
    {
        using (_storageProcessing.Measure())
        {
            if (_maxDegreeOfParallelism == ParallelismNone)
            {
                ProcessStorageSingleThreaded(commit, budget);
            }
            else
            {
                ScatterGather(commit, GetStorageWorkItems(commit, budget));
            }
        }
    }

    private void ProcessStorageSingleThreaded(ICommit commit, CacheBudget budget)
    {
        var prefixed = new PrefixingCommit(commit);

        var page = _pool.Rent(false);

        // Visit changes and build trees
        try
        {
            commit.Visit((in Key key, ReadOnlySpan<byte> value) =>
            {
                var keccak = key.Path.UnsafeAsKeccak;
                prefixed.SetPrefix(keccak);

                if (value.IsEmpty)
                {
                    Delete(in key.StoragePath, 0, prefixed, budget);
                }
                else
                {
                    MarkPathDirty(in key.StoragePath, page.Span, prefixed, budget, TrieType.Storage);
                }
            }, TrieType.Storage);
        }
        finally
        {
            _pool.Return(page);
        }

        // Calculate and update accounts
        foreach (var (keccak, value) in commit.Stats)
        {
            var hasSStores = value > 0;
            if (hasSStores)
            {
                prefixed.SetPrefix(keccak);
                BuildStorageTriesItem.CalculateStorageRoot(keccak, this, budget, prefixed, commit);
            }
        }
    }

    /// <summary>
    /// Runs the work items in parallel then gathers the data and commits to the parent.
    /// </summary>
    /// <param name="commit">The original commit.</param>
    /// <param name="workItems">The work items.</param>
    private static void ScatterGather(ICommit commit, BuildStorageTriesItem[] workItems)
    {
        if (workItems.Length == 0)
        {
            return;
        }

        if (workItems.Length == 1)
        {
            // Direct work on commit as there are no other interfering work items; 
            workItems[0].DoWork(commit);
            return;
        }

        var children = new ConcurrentQueue<IChildCommit>();
        Parallel.For(0, workItems.Length, s_parallelOptions,
            commit.GetChild,
            (i, _, child) =>
            {
                workItems[i].DoWork(child);
                return child;
            },
            children.Enqueue
        );

        while (children.TryDequeue(out var child))
        {
            child.Commit();
            child.Dispose();
        }
    }

    public void OnNewAccountCreated(in Keccak address, ICommit commit)
    {
        // Set a transient empty entry for the newly created account.
        // This simulates an empty storage tree.
        // If this account has storage set, it won't try to query the database to get nothing, it will get nothing from here.
        commit.Set(Key.Merkle(NibblePath.FromKey(address)), ReadOnlySpan<byte>.Empty, EntryType.UseOnce);
    }

    public void OnAccountDestroyed(in Keccak address, ICommit commit)
    {
        // Set an empty entry as the storage root for the destroyed account.
        // This simulates an empty storage tree. 
        // If this account has storage set, it won't try to query the database to get nothing, it will get nothing from here.
        commit.Set(Key.Merkle(NibblePath.FromKey(address)), ReadOnlySpan<byte>.Empty, EntryType.UseOnce);
    }

    /// <summary>
    /// Builds works items responsible for building up the storage tries.
    /// </summary>
    private BuildStorageTriesItem[] GetStorageWorkItems(ICommit commit, CacheBudget budget)
    {
        return commit.Stats
            .Where(kvp => kvp.Value > 0)
            .Select(kvp => new BuildStorageTriesItem(this, commit, kvp.Key, budget, _pool))
            .ToArray();
    }

    public const int SkipRlpMemoizationForTopLevelsCount = 2;

    public ReadOnlySpan<byte> InspectBeforeApply(in Key key, ReadOnlySpan<byte> data, Span<byte> workingSet)
    {
        if (data.IsEmpty)
            return data;

        if (key.Type != DataType.Merkle)
            return data;

        var node = Node.Header.Peek(data).NodeType;

        if (node != Node.Type.Branch)
        {
            // Return data as is, either the node is not a branch or the memoization is not set for branches.
            return data;
        }

        if (key.Path.Length < SkipRlpMemoizationForTopLevelsCount)
        {
            // For State branches, omit top levels of RLP memoization
            return Node.Branch.GetOnlyBranchData(data);
        }

        var memoizedRlp = Node.Branch.ReadFrom(data, out var branch);
        if (memoizedRlp.Length == 0)
        {
            // no RLP of children memoized, return
            return data;
        }

        Debug.Assert(memoizedRlp.Length == RlpMemo.Size);

        // There are RLPs here, compress them
        var dataLength = data.Length - RlpMemo.Size;
        data[..dataLength].CopyTo(workingSet);

        var compressedLength = RlpMemo.Compress(key, memoizedRlp, branch.Children, workingSet[dataLength..]);

        return workingSet[..(dataLength + compressedLength)];
    }

    public Keccak RootHash { get; private set; }

    [Flags]
    private enum ComputeHint
    {
        None = 0,

        /// <summary>
        /// Skip cached Branch keccaks as well as memoized RLP.
        /// </summary>
        SkipCachedInformation = 1,

        /// <summary>
        /// Don't user parallel computation when calculating this computation.
        /// </summary>
        DontUseParallel = 2,

        /// <summary>
        /// Forces the recalculation of the storage root hash.
        /// </summary>
        ForceStorageRootHashRecalculation = 4
    }

    private readonly ref struct ComputeContext
    {
        public readonly ICommit Commit;
        public readonly TrieType TrieType;
        public readonly ComputeHint Hint;
        public readonly CacheBudget Budget;

        private readonly BufferPool _pool;
        private readonly ref UIntPtr _root;

        public ComputeContext(ICommit commit, TrieType trieType, ComputeHint hint, CacheBudget budget, BufferPool pool,
            ref UIntPtr root)
        {
            Commit = commit;
            TrieType = trieType;
            Hint = hint;
            Budget = budget;

            _pool = pool;
            _root = ref root;
        }

        public PageOwner Rent() => PageOwner.Rent(_pool, ref _root);

        public void Dispose() => PageOwner.ReturnStack(_pool, ref _root);
    }

    private void Compute(scoped in Key key, scoped in ComputeContext ctx, out KeccakOrRlp keccakOrRlp)
    {
        using var owner = ctx.Commit.Get(key);

        // The computation might be done for a node that was not traversed and might require a cache
        if (ctx.Budget.ShouldCache(owner, out var entryType))
        {
            ctx.Commit.Set(key, owner.Span, entryType);
        }

        if (owner.IsEmpty)
        {
            // empty tree, return empty
            keccakOrRlp = Keccak.EmptyTreeHash;
            return;
        }

        var leftover = Node.ReadFrom(out var type, out var leaf, out var ext, out var branch, owner.Span);
        switch (type)
        {
            case Node.Type.Leaf:
                EncodeLeaf(key, ctx, leaf.Path, out keccakOrRlp);
                return;
            case Node.Type.Extension:
                EncodeExtension(key, ctx, ext, out keccakOrRlp);
                return;
            case Node.Type.Branch:
                EncodeBranch(key, ctx, branch, leftover, owner.IsOwnedBy(ctx.Commit), out keccakOrRlp);
                return;
            default:
                ThrowOutOfRange();
                keccakOrRlp = default;
                return;
        }

        [DoesNotReturn]
        [StackTraceHidden]
        static void ThrowOutOfRange()
        {
            throw new ArgumentOutOfRangeException();
        }
    }

    [SkipLocalsInit]
    private void EncodeLeaf(scoped in Key key, scoped in ComputeContext ctx, scoped in NibblePath leafPath, out KeccakOrRlp keccakOrRlp)
    {
        var leafTotalPath =
            key.Path.Append(leafPath, stackalloc byte[NibblePath.MaxLengthValue * 2 + 1]);

        var leafKey = ctx.TrieType == TrieType.State
            ? Key.Account(leafTotalPath)
            // the prefix will be added by the prefixing commit
            : Key.Raw(leafTotalPath, DataType.StorageCell, NibblePath.Empty);

        using var leafData = ctx.Commit.Get(leafKey);
        EncodeLeafByPath(leafKey, ctx, leafPath, leafData, out keccakOrRlp);
    }

    [SkipLocalsInit]
    private void EncodeLeafByPath(
        scoped in Key leafKey,
        scoped in ComputeContext ctx,
        scoped in NibblePath leafPath,
        scoped in ReadOnlySpanOwnerWithMetadata<byte> leafData,
        out KeccakOrRlp keccakOrRlp)
    {
        keccakOrRlp = Keccak.EmptyTreeHash;

        if (leafData.IsEmpty)
            return;

        // leaf data might be coming from the db, potentially cache them
        if (ctx.Budget.ShouldCache(leafData, out var entryType))
        {
            ctx.Commit.Set(leafKey, leafData.Span, entryType);
        }

        if (ctx.TrieType == TrieType.State)
        {
            Account.ReadFrom(leafData.Span, out var account);
            if (ctx.Hint.HasFlag(ComputeHint.ForceStorageRootHashRecalculation))
            {
                var prefixed = new PrefixingCommit(ctx.Commit);
                prefixed.SetPrefix(leafKey.Path);
                UIntPtr stack = default;
                using var ctx2 = new ComputeContext(prefixed, TrieType.Storage, ctx.Hint, ctx.Budget, _pool, ref stack);
                Compute(Key.Merkle(NibblePath.Empty), ctx2, out keccakOrRlp);
                account = new Account(account.Balance, account.Nonce, account.CodeHash, keccakOrRlp.Keccak);
            }

            Node.Leaf.KeccakOrRlp(leafPath, account, out keccakOrRlp);

            return;
        }

        Debug.Assert(ctx.TrieType == TrieType.Storage, "Only storage now");

        Node.Leaf.KeccakOrRlp(leafPath, leafData.Span, out keccakOrRlp);
    }

    private void EncodeBranch(scoped in Key key, scoped in ComputeContext ctx, scoped in Node.Branch branch,
        ReadOnlySpan<byte> previousRlp, bool isOwnedByThisCommit, out KeccakOrRlp keccakOrRlp)
    {
        // Parallelize at the root level any trie, state or storage, that have all children set.
        // This heuristic is used to estimate that the tree should be big enough to gain from making this computation
        // parallel but without calculating and storing additional information how big is the tree.
        var runInParallel = !ctx.Hint.HasFlag(ComputeHint.DontUseParallel) && key.Path.IsEmpty &&
                            branch.Children.AllSet;

        var memoize = !ctx.Hint.HasFlag(ComputeHint.SkipCachedInformation);

        using var buffer = ctx.Rent();

        // divide buffer
        const int rlpSlice = 1024;

        var rlp = buffer.Span[..rlpSlice];
        var rlpMemoization = buffer.Span.Slice(rlpSlice, RlpMemo.Size);
        var memoizedUpdated = false;

        RlpMemo memo = default;

        if (memoize)
        {
            var childRlpRequiresUpdate = isOwnedByThisCommit == false || previousRlp.Length != RlpMemo.Size;
            memo = childRlpRequiresUpdate
                ? RlpMemo.Decompress(previousRlp, branch.Children, rlpMemoization)
                : new RlpMemo(MakeRlpWritable(previousRlp));
        }

        // leave for length preamble
        const int initialShift = Rlp.MaxLengthOfLength + 1;

        var stream = new RlpStream(rlp)
        {
            Position = initialShift
        };

        if (!runInParallel)
        {
            var childSpan = buffer.Span[(RlpMemo.Size + rlpSlice)..];

            for (byte i = 0; i < NibbleSet.NibbleCount; i++)
            {
                if (branch.Children[i])
                {
                    if (memoize && memo.TryGetKeccak(i, out var keccak))
                    {
                        // keccak from cache
                        stream.Encode(keccak);
                        continue;
                    }

                    var childPath = key.Path.AppendNibble(i, childSpan);
                    var leafKey = Key.Merkle(childPath);

                    if (childPath.Length == NibblePath.KeccakNibbleCount)
                    {
                        EncodeLeaf(leafKey, ctx, NibblePath.Empty, out keccakOrRlp);
                    }
                    else
                    {
                        Compute(leafKey, ctx, out keccakOrRlp);
                    }

                    // it's either Keccak or a span. Both are encoded the same ways
                    if (keccakOrRlp.DataType == KeccakOrRlp.Type.Keccak)
                    {
                        stream.Encode(keccakOrRlp.Keccak);
                    }
                    else
                    {
                        stream.Write(keccakOrRlp.Span);
                    }

                    if (memoize)
                    {
                        memoizedUpdated = true;
                        memo.Set(keccakOrRlp, i);
                    }
                }
                else
                {
                    stream.EncodeEmptyArray();

                    if (memoize)
                    {
                        memo.Clear(i);
                        memoizedUpdated = true;
                    }
                }
            }
        }
        else
        {
            // materialize path so that it can be closure captured
            var results = new byte[NibbleSet.NibbleCount][];
            var commits = new IChildCommit[NibbleSet.NibbleCount];

            var commit = ctx.Commit;
            var trieType = ctx.TrieType;
            var hint = ctx.Hint;
            var budget = ctx.Budget;

            // parallel calculation
#if SNAP_SYNC_SUPPORT
            //Unpack RlpMemo to be used in parallel calculations
            //used for node proofs in snap sync
            Keccak[] memoKeccaks = new Keccak[NibbleSet.NibbleCount];
            if (memoize)
            {
                for (byte i = 0; i < NibbleSet.NibbleCount; i++)
                {
                    if (memo.TryGetKeccak(i, out var keccakBytes))
                        memoKeccaks[i] = new Keccak(keccakBytes);
                }
            }
#endif

            Parallel.For((long)0, NibbleSet.NibbleCount, s_parallelOptions, nibble =>
            {
                var childPath = NibblePath.Single((byte)nibble, 0);
                var child = commits[nibble] = commit.GetChild();
#if SNAP_SYNC_SUPPORT
                if (memoKeccaks[nibble] != Keccak.Zero)
                {
                    results[nibble] = memoKeccaks[nibble].Span.ToArray();
                }
                else
#endif
                {
                    UIntPtr stack = default;
                    using var ctx = new ComputeContext(child, trieType, hint, budget, _pool, ref stack);
                    Compute(Key.Merkle(childPath), ctx, out KeccakOrRlp keccakRlp);
                    results[nibble] = keccakRlp.Span.ToArray();
                }
            });

            foreach (var childCommit in commits)
            {
                childCommit.Commit();
                childCommit.Dispose();
            }

            // write all results in the stream
            for (byte i = 0; i < NibbleSet.NibbleCount; i++)
            {
                // it's either Keccak or a span. Both are encoded the same ways
                var value = results[i];

                stream.Encode(value);
                if (memoize)
                {
                    if (value.Length == Keccak.Size)
                    {
                        memoizedUpdated = true;
                        memo.SetRaw(value, i);
                    }
                    else
                    {
                        memoizedUpdated = true;
                        memo.Clear(i);
                    }
                }
            }
        }

        // no value at branch, write empty array at the end
        stream.EncodeEmptyArray();

        // Write length of length in front of the payload, resetting the stream properly
        var end = stream.Position;
        var actualLength = end - initialShift;
        var lengthOfLength = Rlp.LengthOfLength(actualLength);
        if (actualLength >= Rlp.SmallPrefixBarrier) //to match StartSequence
            lengthOfLength++;
        var from = initialShift - lengthOfLength;
        stream.Position = from;
        stream.StartSequence(actualLength);

        if (memoize && !isOwnedByThisCommit && memoizedUpdated)
        {
            //
            ctx.Commit.SetBranch(key, branch.Children, rlpMemoization, EntryType.Persistent);
        }

        KeccakOrRlp.FromSpan(rlp.Slice(from, end - from), out keccakOrRlp);
    }

    /// <summary>
    /// Makes the RLP writable. Should be used only after ensuring that the current <see cref="ICommit"/>
    /// is the owner of the span. This can be done by using <see cref="ReadOnlySpanOwner{T}.IsOwnedBy"/>.
    /// </summary>
    public static Span<byte> MakeRlpWritable(ReadOnlySpan<byte> previousRlp) =>
        MemoryMarshal.CreateSpan(ref MemoryMarshal.GetReference(previousRlp), previousRlp.Length);

    private void EncodeExtension(scoped in Key key, scoped in ComputeContext ctx, scoped in Node.Extension ext, out KeccakOrRlp keccakOrRlp)
    {
        using var pooled = ctx.Rent();

        const int slice = 1024;
        var span = pooled.Span[..slice];

        // retrieve the children keccak-or-rlp
        Compute(Key.Merkle(key.Path.Append(ext.Path, span)), ctx, out keccakOrRlp);

        ext.Path.HexEncode(span, false);
        span = span.Slice(0, ext.Path.HexEncodedLength); // trim the span to the hex

        var contentLength = Rlp.LengthOf(span) + (keccakOrRlp.DataType == KeccakOrRlp.Type.Rlp
            ? keccakOrRlp.Length
            : Rlp.LengthOfKeccakRlp);

        var totalLength = Rlp.LengthOfSequence(contentLength);

        RlpStream stream = new(pooled.Span.Slice(slice, totalLength));
        stream.StartSequence(contentLength);
        stream.Encode(span);
        if (keccakOrRlp.DataType == KeccakOrRlp.Type.Rlp)
            stream.Write(keccakOrRlp.Span);
        else
            stream.Encode(keccakOrRlp.Keccak);
        stream.ToKeccakOrRlp(out keccakOrRlp);
    }

    /// <summary>
    /// This component appends the prefix to all the commit operations.
    /// It's useful for storage operations, that have their key prefixed with the account.
    /// </summary>
    public class PrefixingCommit : ICommit
    {
        private readonly ICommit _commit;
        private Keccak _keccak;

        public PrefixingCommit(ICommit commit)
        {
            _commit = commit;
        }

        public void SetPrefix(in NibblePath path) => SetPrefix(path.UnsafeAsKeccak);

        public void SetPrefix(in Keccak keccak) => _keccak = keccak;

        public ReadOnlySpanOwnerWithMetadata<byte> Get(scoped in Key key) =>
            _commit.Get(Build(key));

        public void Set(in Key key, in ReadOnlySpan<byte> payload, EntryType type) =>
            _commit.Set(Build(key), in payload, type);

        public void Set(in Key key, in ReadOnlySpan<byte> payload0, in ReadOnlySpan<byte> payload1, EntryType type)
            => _commit.Set(Build(key), payload0, payload1, type);

        /// <summary>
        /// Builds the <see cref="_keccak"/> aware key, treating the path as the path for the storage.
        /// </summary>
        private Key Build(scoped in Key key) => Key.Raw(NibblePath.FromKey(_keccak), key.Type, key.Path);

        public IChildCommit GetChild() => new ChildCommit(this, _commit.GetChild());

        public void Visit(CommitAction action, TrieType type) => throw new Exception("Should not be called");

        public IReadOnlyDictionary<Keccak, int> Stats =>
            throw new NotImplementedException("No stats for the child commit");

        private class ChildCommit : IChildCommit
        {
            private readonly PrefixingCommit _parent;
            private readonly IChildCommit _commit;

            public ChildCommit(PrefixingCommit parent, IChildCommit commit)
            {
                _parent = parent;
                _commit = commit;
            }

            public ReadOnlySpanOwnerWithMetadata<byte> Get(scoped in Key key) =>
                _commit.Get(_parent.Build(key));

            public void Set(in Key key, in ReadOnlySpan<byte> payload, EntryType type) =>
                _commit.Set(_parent.Build(key), payload, type);

            public void Set(in Key key, in ReadOnlySpan<byte> payload0, in ReadOnlySpan<byte> payload1,
                EntryType type) =>
                _commit.Set(_parent.Build(key), payload0, payload1, type);

            public void Dispose() => _commit.Dispose();

            public void Commit() => _commit.Commit();

            public IChildCommit GetChild() => new ChildCommit(_parent, _commit.GetChild());

            public IReadOnlyDictionary<Keccak, int> Stats =>
                throw new NotImplementedException("No stats for the child commit");
        }
    }

    private enum DeleteStatus
    {
        KeyDoesNotExist,

        /// <summary>
        /// Happens when a leaf is deleted.
        /// </summary>
        LeafDeleted,

        /// <summary>
        /// Happens when a branch turns into a leaf or extension.
        /// </summary>
        BranchToLeafOrExtension,

        /// <summary>
        /// Happens when an extension turns into a leaf.
        /// </summary>
        ExtensionToLeaf,

        NodeTypePreserved
    }

    /// <summary>
    /// Deletes the given path, providing information whether the node has changed its type.
    /// </summary>
    /// <returns>Whether the node has changed its type </returns>
    /// <exception cref="ArgumentOutOfRangeException"></exception>
    [SkipLocalsInit]
    private static DeleteStatus Delete(in NibblePath path, int at, ICommit commit, CacheBudget budget)
    {
        var slice = path.SliceTo(at);
        var key = Key.Merkle(slice);

        var leftoverPath = path.SliceFrom(at);

        using var owner = commit.Get(key);
        if (owner.IsEmpty)
        {
            return DeleteStatus.KeyDoesNotExist;
        }

        // read the existing one
        var leftover = Node.ReadFrom(out var type, out var leaf, out var ext, out var branch, owner.Span);
        switch (type)
        {
            case Node.Type.Leaf:
                {
                    var diffAt = leaf.Path.FindFirstDifferentNibble(leftoverPath);

                    if (diffAt == leaf.Path.Length)
                    {
                        commit.DeleteKey(key);
                        return DeleteStatus.LeafDeleted;
                    }

                    return DeleteStatus.KeyDoesNotExist;
                }
            case Node.Type.Extension:
                {
                    var diffAt = ext.Path.FindFirstDifferentNibble(leftoverPath);
                    if (diffAt != ext.Path.Length)
                    {
                        // the path does not follow the extension path. It does not exist
                        return DeleteStatus.KeyDoesNotExist;
                    }

                    var newAt = at + ext.Path.Length;
                    var status = Delete(path, newAt, commit, budget);

                    if (status == DeleteStatus.KeyDoesNotExist)
                    {
                        // the child reported not existence
                        return DeleteStatus.KeyDoesNotExist;
                    }

                    if (status == DeleteStatus.NodeTypePreserved)
                    {
                        if (budget.ShouldCache(owner, out var entryType))
                        {
                            commit.SetExtension(key, ext.Path, entryType);
                        }

                        // The node has not changed its type
                        return DeleteStatus.NodeTypePreserved;
                    }

                    Debug.Assert(status == DeleteStatus.BranchToLeafOrExtension, $"Unexpected status of {status}");

                    var childPath = path.SliceTo(newAt);
                    var childKey = Key.Merkle(childPath);

                    return TransformExtension(childKey, commit, key, ext);
                }
            case Node.Type.Branch:
                {
                    var nibble = path[at];
                    if (!branch.Children[nibble])
                    {
                        // no such child
                        return DeleteStatus.KeyDoesNotExist;
                    }

                    var newAt = at + 1;

                    var status = LeafCanBeOmitted(newAt) ? DeleteStatus.LeafDeleted : Delete(path, newAt, commit, budget);
                    if (status == DeleteStatus.KeyDoesNotExist)
                    {
                        // child reports non-existence
                        return DeleteStatus.KeyDoesNotExist;
                    }

                    if (status
                        is DeleteStatus.NodeTypePreserved
                        or DeleteStatus.ExtensionToLeaf
                        or DeleteStatus.BranchToLeafOrExtension)
                    {
                        UpdateBranchOnDelete(commit, branch, branch.Children, leftover, owner, nibble, key);
                        return DeleteStatus.NodeTypePreserved;
                    }

                    Debug.Assert(status == DeleteStatus.LeafDeleted, "leaf deleted");

                    var updatedChildren = branch.Children.Remove(nibble);

                    // if branch has still more than one child, just update the set
                    if (updatedChildren.SetCount > 1)
                    {
                        UpdateBranchOnDelete(commit, branch, updatedChildren, leftover, owner, nibble, key);
                        return DeleteStatus.NodeTypePreserved;
                    }

                    // there's an only child now. The branch should be collapsed
                    var onlyNibble = updatedChildren.SmallestNibbleSet;
                    var onlyChildPath = slice.AppendNibble(onlyNibble,
                        stackalloc byte[slice.MaxByteLength + 1]);

                    var onlyChildKey = Key.Merkle(onlyChildPath);
                    using var onlyChildSpanOwner = commit.Get(onlyChildKey);

                    // need to collapse the branch
                    var childType = Node.ReadFrom(out var childLeaf, out var childExt, onlyChildSpanOwner.Span);

                    var firstNibblePath = NibblePath.Single(onlyNibble, odd: 1 - newAt % 2);

                    if (childType == Node.Type.Extension)
                    {
                        var extensionPath = firstNibblePath.Append(childExt.Path,
                            stackalloc byte[NibblePath.FullKeccakByteLength]);

                        // delete the only child
                        commit.DeleteKey(onlyChildKey);

                        // the single child is an extension, make it an extension
                        commit.SetExtension(key, extensionPath);

                        return DeleteStatus.BranchToLeafOrExtension;
                    }

                    if (childType == Node.Type.Branch)
                    {
                        // the single child is an extension, make it an extension with length of 1
                        commit.SetExtension(key, firstNibblePath);
                        return DeleteStatus.BranchToLeafOrExtension;
                    }

                    // prepare the new leaf path
                    var leafPath =
                        firstNibblePath.Append(childLeaf.Path, stackalloc byte[NibblePath.FullKeccakByteLength]);

                    // replace branch with the leaf
                    commit.SetLeaf(key, leafPath);

                    // delete the only child
                    commit.DeleteKey(onlyChildKey);

                    return DeleteStatus.BranchToLeafOrExtension;
                }
            default:
                return ThrowUnknownType();
        }

        static void UpdateBranchOnDelete(ICommit commit, in Node.Branch branch, NibbleSet.Readonly children,
            ReadOnlySpan<byte> leftover, ReadOnlySpanOwnerWithMetadata<byte> owner, byte nibble, in Key key)
        {
            var childRlpRequiresUpdate = owner.IsOwnedBy(commit) == false || leftover.Length != RlpMemo.Size;
            RlpMemo memo;
            byte[]? rlpWorkingSet = null;

            if (childRlpRequiresUpdate)
            {
                // TODO: make it a context and pass through all the layers
                rlpWorkingSet = ArrayPool<byte>.Shared.Rent(RlpMemo.Size);
                memo = RlpMemo.Decompress(leftover, branch.Children, rlpWorkingSet.AsSpan());
            }
            else
            {
                memo = new RlpMemo(MakeRlpWritable(leftover));
            }

            memo.Clear(nibble);

            var shouldUpdate = !branch.Children.Equals(children);

            // There's the cached RLP
            if (shouldUpdate || childRlpRequiresUpdate)
            {
                commit.SetBranch(key, children, memo.Raw);
            }

            if (rlpWorkingSet != null)
            {
                ArrayPool<byte>.Shared.Return(rlpWorkingSet);
            }
        }

        static DeleteStatus ThrowUnknownType()
        {
            throw new ArgumentOutOfRangeException();
        }
    }

    private static bool LeafCanBeOmitted(int pathLength)
    {
        return pathLength == NibblePath.KeccakNibbleCount;
    }

    /// <summary>
    /// Transforms the extension either to a <see cref="Node.Type.Leaf"/> or to a longer <see cref="Node.Type.Extension"/>.
    /// </summary>
    [SkipLocalsInit]
    private static DeleteStatus TransformExtension(in Key childKey, ICommit commit, in Key key, in Node.Extension ext)
    {
        using var childOwner = commit.Get(childKey);

        // TODO: this should be not needed but for some reason the ownership of the owner breaks memory safety here
        Span<byte> copy = stackalloc byte[childOwner.Span.Length];
        childOwner.Span.CopyTo(copy);

        var childType = Node.ReadFrom(out var childLeaf, out var childExt, copy);
        if (childType == Node.Type.Extension)
        {
            // it's E->E, merge extensions into a single extension with concatenated path
            commit.DeleteKey(childKey);
            commit.SetExtension(key,
                ext.Path.Append(childExt.Path, stackalloc byte[NibblePath.FullKeccakByteLength]));

            return DeleteStatus.NodeTypePreserved;
        }

        // it's E->L, merge them into a leaf
        commit.DeleteKey(childKey);
        commit.SetLeaf(key,
            ext.Path.Append(childLeaf.Path, stackalloc byte[NibblePath.FullKeccakByteLength]));

        return DeleteStatus.ExtensionToLeaf;
    }

    [SkipLocalsInit]
    private static void MarkPathDirty(in NibblePath path, in Span<byte> rlpMemoWorkingSet, ICommit commit,
        CacheBudget budget, TrieType trieType)
    {
        // Flag forcing the leaf creation, that saves one get of the non-existent value.
        var createLeaf = false;

        Span<byte> span = stackalloc byte[33];

        for (var i = 0; i <= path.Length; i++)
        {
            var slice = path.SliceTo(i);
            var key = Key.Merkle(slice);
            var leftoverPath = path.SliceFrom(i);

            // The creation of the leaf is forced, create and return.
            if (createLeaf)
            {
                commit.SetLeaf(key, leftoverPath);
                return;
            }

            // Query for the node
            using var owner = commit.Get(key);
            if (owner.IsEmpty)
            {
                // No value set now, create one.
                commit.SetLeaf(key, leftoverPath);
                return;
            }

            // read the existing one
            var leftover = Node.ReadFrom(out var type, out var leaf, out var ext, out var branch, owner.Span);
            switch (type)
            {
                case Node.Type.Leaf:
                    {
                        var diffAt = leaf.Path.FindFirstDifferentNibble(leftoverPath);

                        if (diffAt == leaf.Path.Length)
                        {
                            if (budget.ShouldCache(owner, out var cacheType))
                            {
                                commit.SetLeaf(key, leftoverPath, cacheType);
                            }

                            return;
                        }

                        var nibbleA = leaf.Path[diffAt];
                        var nibbleB = leftoverPath[diffAt];

                        // nibbleA, deep copy to write in an unsafe manner
                        var pathA = path.SliceTo(i + diffAt).AppendNibble(nibbleA, span);
                        commit.SetLeaf(Key.Merkle(pathA), leaf.Path.SliceFrom(diffAt + 1));

                        // nibbleB, set the newly set leaf, slice to the next nibble
                        var pathB = path.SliceTo(i + 1 + diffAt);
                        commit.SetLeaf(Key.Merkle(pathB), leftoverPath.SliceFrom(diffAt + 1));

                        // Important! Make it the last in set of changes as it may be updating the key that was read (leaf)
                        if (diffAt > 0)
                        {
                            // diff is not on the 0th position, so it will be a branch but preceded with an extension
                            commit.SetExtension(key, leftoverPath.SliceTo(diffAt));
                        }

                        // Important! Make it the last in set of changes
                        var branchKey = Key.Merkle(path.SliceTo(i + diffAt));
                        commit.SetBranch(branchKey, new NibbleSet(nibbleA, nibbleB));

                        return;
                    }
                case Node.Type.Extension:
                    {
                        var diffAt = ext.Path.FindFirstDifferentNibble(leftoverPath);
                        if (diffAt == ext.Path.Length)
                        {
                            // the path overlaps with what is there, move forward
                            i += ext.Path.Length - 1;

                            if (budget.ShouldCache(owner, out var entryType))
                            {
                                commit.SetExtension(key, ext.Path, entryType);
                            }

                            continue;
                        }

                        if (diffAt == 0)
                        {
                            if (ext.Path.Length == 1)
                            {
                                // special case of an extension being only 1 nibble long
                                // 1. replace an extension with a branch
                                // 2. leave the next branch as is
                                // 3. add a new leaf
                                var set = new NibbleSet(ext.Path[0], leftoverPath[0]);
                                commit.SetBranch(key, set);
                                commit.SetLeaf(Key.Merkle(path.SliceTo(i + 1)), path.SliceFrom(i + 1));
                                return;
                            }

                            {
                                // the extension is at least 2 nibbles long
                                // 1. replace it with a branch
                                // 2. create a new, shorter extension that the branch points to
                                // 3. create a new leaf

                                var ext0Th = ext.Path[0];

                                commit.SetExtension(Key.Merkle(key.Path.AppendNibble(ext0Th, span)),
                                    ext.Path.SliceFrom(1));

                                commit.SetLeaf(Key.Merkle(path.SliceTo(i + 1)), path.SliceFrom(i + 1));

                                // Important! Make it the last as it's updating the existing key and it might affect the read value
                                commit.SetBranch(key, new NibbleSet(ext0Th, leftoverPath[0]));
                                return;
                            }
                        }

                        var lastNibblePos = ext.Path.Length - 1;
                        if (diffAt == lastNibblePos)
                        {
                            // the last nibble is different
                            // 1. trim the end of the extension.path by 1
                            // 2. add a branch at the end with nibbles set to the last and the leaf
                            // 3. add a new leaf

                            var splitAt = i + ext.Path.Length - 1;
                            var set = new NibbleSet(path[splitAt], ext.Path[lastNibblePos]);

                            commit.SetBranch(Key.Merkle(path.SliceTo(splitAt)), set);
                            commit.SetLeaf(Key.Merkle(path.SliceTo(splitAt + 1)), path.SliceFrom(splitAt + 1));

                            // Important! Make it the last as it's updating the existing key and it might affect the read value
                            commit.SetExtension(key, ext.Path.SliceTo(lastNibblePos));
                            return;
                        }

                        // the diff is not at the 0th nibble, it's not a full match as well
                        // this means that E0->B0 will turn into E1->B1->E2->B0
                        //                                             ->L0
                        var extPath = ext.Path.SliceTo(diffAt);

                        // B1
                        var branch1 = key.Path.Append(extPath, span);
                        var existingNibble = ext.Path[diffAt];
                        var addedNibble = path[i + diffAt];
                        var children = new NibbleSet(existingNibble, addedNibble);
                        commit.SetBranch(Key.Merkle(branch1), children);

                        // E2
                        var extension2 = branch1.AppendNibble(existingNibble, span);
                        if (extension2.Length < key.Path.Length + ext.Path.Length)
                        {
                            // there are some bytes to be set in the extension path, create one
                            var e2Path = ext.Path.SliceFrom(diffAt + 1);
                            commit.SetExtension(Key.Merkle(extension2), e2Path);
                        }

                        // L0
                        var leafPath = branch1.AppendNibble(addedNibble, span);
                        commit.SetLeaf(Key.Merkle(leafPath), path.SliceFrom(leafPath.Length));

                        // Important! Make it the last as it's updating the existing key
                        commit.SetExtension(key, extPath);

                        return;
                    }
                case Node.Type.Branch:
                    {
                        var nibble = path[i];

                        var childRlpRequiresUpdate = owner.IsOwnedBy(commit) == false || leftover.Length != RlpMemo.Size;
                        var memo = childRlpRequiresUpdate
                            ? RlpMemo.Decompress(leftover, branch.Children, rlpMemoWorkingSet)
                            : new RlpMemo(MakeRlpWritable(leftover));

                        memo.Clear(nibble);

                        createLeaf = !branch.Children[nibble];
                        var children = branch.Children.Set(nibble);
                        var shouldUpdateBranch = createLeaf;

                        if (shouldUpdateBranch || childRlpRequiresUpdate)
                        {
                            // Set the branch if either the children has hanged or the RLP requires the update
                            commit.SetBranch(key, children, memo.Raw);
                        }

                        if (LeafCanBeOmitted(i + 1))
                        {
                            // no need to store leaf on the last level
                            return;
                        }
                    }
                    break;
                default:
                    ThrowOutOfRange();
                    return;
            }
        }

        [DoesNotReturn]
        [StackTraceHidden]
        static void ThrowOutOfRange()
        {
            throw new ArgumentOutOfRangeException();
        }
    }

    interface IWorkItem
    {
        void DoWork(ICommit commit);
    }

    /// <summary>
    /// Builds a part of State Trie, invalidating paths and marking them as dirty whenever needed.
    /// </summary>
    private sealed class BuildStateTreeItem
    {
        private readonly CacheBudget _budget;
        private readonly BufferPool _pool;
        private readonly HashSet<Keccak> _toTouch;
        private readonly ICommit _commit;
        private Page _page;

        public BuildStateTreeItem(ICommit commit, IEnumerable<Keccak> toTouch, CacheBudget budget, BufferPool pool)
        {
            _budget = budget;
            _pool = pool;
            _toTouch = new HashSet<Keccak>(toTouch);
            _commit = commit;

            _page = _pool.Rent(false);
        }

        public void DoWork()
        {
            _commit.Visit(OnState, TrieType.State);

            // dirty the leftovers
            foreach (var keccak in _toTouch)
            {
                // Requires checking whether exists or not. There are cases where Storage Tries are
                // created and cleaned  during one transaction and require asserting that the value is not there.
                // This also creates a dependency on storage roots computation.
                var key = Key.Account(keccak);
                using var value = _commit.Get(key);

                if (value.IsEmpty)
                {
                    Delete(in key.Path, 0, _commit, _budget);
                }
                else
                {
                    MarkPathDirty(in key.Path, _page.Span, _commit, _budget, TrieType.State);
                }
            }

            _pool.Return(_page);
            _page = default;
        }

        private void OnState(in Key key, ReadOnlySpan<byte> value)
        {
            Debug.Assert(key.Type == DataType.Account);

            if (value.IsEmpty)
            {
                Delete(in key.Path, 0, _commit!, _budget);
            }
            else
            {
                MarkPathDirty(in key.Path, _page.Span, _commit!, _budget, TrieType.State);
            }

            // mark as touched already
            _toTouch.Remove(key.Path.UnsafeAsKeccak);
        }
    }

    private sealed class BuildStorageTriesItem : IWorkItem
    {
        private readonly ComputeMerkleBehavior _behavior;
        private readonly ICommit _parent;
        private readonly Keccak _account;
        private readonly CacheBudget _budget;
        private readonly BufferPool _pool;
        private PrefixingCommit? _prefixed;
        private Page _page;

        public BuildStorageTriesItem(ComputeMerkleBehavior behavior, ICommit parent, Keccak account,
            CacheBudget budget, BufferPool pool)
        {
            _behavior = behavior;
            _parent = parent;
            _account = account;
            _budget = budget;
            _pool = pool;
            _prefixed = null;

            _page = pool.Rent(false);
        }

        public void DoWork(ICommit commit)
        {
            try
            {
                _prefixed = new PrefixingCommit(commit);
                _prefixed.SetPrefix(_account);
                _parent.Visit(OnStorage, TrieType.Storage);

                CalculateStorageRoot(_account, _behavior, _budget, _prefixed, commit);
            }
            finally
            {
                _pool.Return(_page);
                _page = default;
            }
        }

        private void OnStorage(in Key key, ReadOnlySpan<byte> value)
        {
            Debug.Assert(key.Type == DataType.StorageCell);

            var keccak = key.Path.UnsafeAsKeccak;
            if (_account != keccak)
            {
                return;
            }

            if (value.IsEmpty)
            {
                Delete(in key.StoragePath, 0, _prefixed!, _budget);
            }
            else
            {
                MarkPathDirty(in key.StoragePath, _page.Span, _prefixed!, _budget, TrieType.Storage);
            }
        }

        public static void CalculateStorageRoot(in Keccak keccak, ComputeMerkleBehavior behavior, CacheBudget budget,
            PrefixingCommit prefixed, ICommit commit)
        {
            // Don't parallelize this work as it would be counter-productive to have parallel over parallel.
            const ComputeHint hint = ComputeHint.DontUseParallel;

            // compute new storage root hash
            UIntPtr stack = default;
            using var ctx = new ComputeContext(prefixed, TrieType.Storage, hint, budget, behavior._pool, ref stack);
            behavior.Compute(Key.Merkle(NibblePath.Empty), ctx, out var keccakOrRlp);

            // Read the existing account from the commit, without the prefix as accounts are not prefixed
            var key = Key.Account(keccak);
            using var accountOwner = commit.Get(key);

            if (accountOwner.IsEmpty == false)
            {
                Account.ReadFrom(accountOwner.Span, out var account);

                // update it
                account.WithChangedStorageRoot(keccakOrRlp.Keccak, out account);

                // set it in
                using var pooled = ctx.Rent();
                commit.Set(key, account.WriteTo(pooled.Span));
            }
            else
            {
                //see: https://sepolia.etherscan.io/tx/0xb3790025b59b7e31d6d8249e8962234217e0b5b02e47ecb2942b8c4d0f4a3cfe
                // Contract is created and destroyed, then its values are destroyed
                // The storage root should be empty, otherwise, it's wrong
                //TODO: remove assert for fast sync / healing implementation - storage tries saved before accounts
                //Debug.Assert(keccakOrRlp.Keccak == Keccak.EmptyTreeHash,
                //    $"Non-existent account with hash of {keccak.ToString()} should have the storage root empty");
            }
        }
    }


    public bool CanPrefetch => true;

    public void Prefetch(in Keccak account, IPrefetcherContext context)
    {
        PrefetchImpl(account, Unsafe.NullRef<Keccak>(), context);
    }

    public void Prefetch(in Keccak account, in Keccak storage, IPrefetcherContext context)
    {
        PrefetchImpl(account, storage, context);
    }

    [SkipLocalsInit]
    private static void PrefetchImpl(in Keccak account, in Keccak storage, IPrefetcherContext context)
    {
        var isAccountPrefetch = Unsafe.IsNullRef(in storage);
        var accountPath = NibblePath.FromKey(account);

        // Use a similar algorithm to walking through as the MarkPathAsDirty.
        // Preload only branches
        // Flag forcing the leaf creation, that saves one get of the non-existent value.
        var path = NibblePath.FromKey(isAccountPrefetch ? account : storage);

        for (var i = 0; i <= path.Length; i++)
        {
            var slice = path.SliceTo(i);
            var key = isAccountPrefetch ? Key.Merkle(slice) : Key.Raw(accountPath, DataType.Merkle, slice);
            var leftoverPath = path.SliceFrom(i);

            // Query for the node
            using var owner = context.Get(key);
            if (owner.IsEmpty)
            {
                // A leaf will be created here.
                return;
            }

            // read the existing one
            Node.ReadFrom(out var type, out _, out var ext, out var branch, owner.Span);

            var nonLocal = owner.QueryDepth > 0;

            switch (type)
            {
                case Node.Type.Leaf:
                    if (nonLocal)
                    {
                        // data came from the depth
                        context.Set(key, owner.Span, EntryType.UseOnce);
                    }
                    return;
                case Node.Type.Extension:
                    {
                        if (nonLocal)
                        {
                            // data came from the depth
                            context.Set(key, owner.Span, EntryType.UseOnce);
                        }

                        var diffAt = ext.Path.FindFirstDifferentNibble(leftoverPath);
                        if (diffAt == ext.Path.Length)
                        {
                            // The path overlaps with what is there, move forward
                            i += ext.Path.Length - 1;

                            // Consider adding the extension here?
                            continue;
                        }

                        // The paths are different, handle by MarkPathAsDirty
                        return;
                    }
                case Node.Type.Branch:
                    if (nonLocal)
                    {
                        // Will be modified and we can set to persistent already
                        context.Set(key, owner.Span, EntryType.Persistent);
                    }

                    var nibble = path[i];
                    if (branch.Children[nibble] == false)
                    {
                        // no children set, will be created
                        return;
                    }

                    if (LeafCanBeOmitted(i + 1))
                    {
                        // no need to store leaf on the last level
                        return;
                    }

                    break;
                default:
                    return;
            }
        }
    }

    public void Dispose()
    {
        _meter.Dispose();
    }
}<|MERGE_RESOLUTION|>--- conflicted
+++ resolved
@@ -99,11 +99,7 @@
         return value.Keccak;
     }
 
-<<<<<<< HEAD
     public Keccak GetHash(NibblePath path, IReadOnlyWorldState commit, bool ignoreCache = false)
-=======
-    public Keccak CalculateStorageHash(IReadOnlyCommit commit, in Keccak account, NibblePath storagePath = default)
->>>>>>> cafd97ef
     {
         const ComputeHint hint = ComputeHint.None;
         var wrapper = new CommitWrapper(commit, true);
