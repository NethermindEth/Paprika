--- conflicted
+++ resolved
@@ -719,7 +719,6 @@
             var budget = ctx.Budget;
 
             // parallel calculation
-<<<<<<< HEAD
 #if SNAP_SYNC_SUPPORT
             //Unpack RlpMemo to be used in parallel calculations
             //used for node proofs in snap sync
@@ -735,9 +734,6 @@
 #endif
 
             Parallel.For((long)0, NibbleSet.NibbleCount, s_parallelOptions, nibble =>
-=======
-            ParallelUnbalancedWork.For(0, NibbleSet.NibbleCount, s_parallelOptions, nibble =>
->>>>>>> 3eff92a7
             {
                 var childPath = NibblePath.Single((byte)nibble, 0);
                 var child = commits[nibble] = commit.GetChild();
