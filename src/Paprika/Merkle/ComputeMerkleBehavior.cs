using System.Buffers;
using System.Collections.Concurrent;
using System.Diagnostics;
using System.Runtime.CompilerServices;
using System.Diagnostics.Metrics;
using System.Runtime.InteropServices;
using Paprika.Chain;
using Paprika.Crypto;
using Paprika.Data;
using Paprika.RLP;
using Paprika.Store;
using Paprika.Utils;
using System.Diagnostics.CodeAnalysis;
<<<<<<< HEAD
using DataType = Paprika.Data.DataType;
=======
using System.Text;
>>>>>>> bf74efd6

namespace Paprika.Merkle;

/// <summary>
/// This is the Merkle component that works with the Merkle-agnostic part of Paprika.
///
/// It splits the Merkle part into two areas:
/// 1. building Merkle tree, that reads the data written in a given <see cref="ICommit"/> and applies it to create Merkle
///  construct.
/// 2. calls the computation of the Merkle RootHash when needed.
/// </summary>
/// <remarks>
/// Important: even though the underlying storage does COW, it's not done on the commit level. This means
/// that if there's an update for the given key, the key should be first read and worked with,
/// only to be updated at the end of the processing. Otherwise, the data using zero-copy could be overwritten.
/// </remarks>
public class ComputeMerkleBehavior : IPreCommitBehavior, IDisposable
{
    public const int ParallelismUnlimited = -1;
    public const int ParallelismNone = 1;

    internal const string MeterName = "Paprika.Merkle";

    internal const string HistogramStateProcessing = "State processing";
    internal const string HistogramStorageProcessing = "Storage processing";
    internal const string TotalMerkle = "Total Merkle";

    private readonly int _maxDegreeOfParallelism;

    // metrics
    private readonly Meter _meter;
    private readonly Histogram<long> _storageProcessing;
    private readonly Histogram<long> _stateProcessing;
    private readonly Histogram<long> _totalMerkle;
    private readonly BufferPool _pool;

    private static ParallelOptions s_parallelOptions = new()
    {
        // default to the number of processors
        MaxDegreeOfParallelism = Environment.ProcessorCount
    };

    /// <summary>
    /// Initializes the Merkle.
    /// </summary>
    /// <param name="maxDegreeOfParallelism">The maximum degree of parallelism aligned with <see cref="ParallelOptions.MaxDegreeOfParallelism"/>.</param>
    public ComputeMerkleBehavior(int maxDegreeOfParallelism = ParallelismUnlimited)
    {
        _maxDegreeOfParallelism = maxDegreeOfParallelism;
        s_parallelOptions = new()
        {
            // Override default with setting
            MaxDegreeOfParallelism = Math.Max(1,
                maxDegreeOfParallelism < 0 ? Environment.ProcessorCount : maxDegreeOfParallelism)
        };

        // Metrics
        _meter = new Meter(MeterName);

        _storageProcessing = _meter.CreateHistogram<long>(HistogramStateProcessing, "ms",
            "How long it takes to process state");
        _stateProcessing = _meter.CreateHistogram<long>(HistogramStorageProcessing, "ms",
            "How long it takes to process storage");
        _totalMerkle = _meter.CreateHistogram<long>(TotalMerkle, "ms",
            "How long it takes to process Merkle total");

        // Pool
        _pool = new BufferPool(128, BufferPool.PageTracking.AssertCount, _meter);
    }

    /// <summary>
    /// Calculates state root hash, passing through all the account and storage tries and building a new value
    /// that is not based on any earlier calculation. It's time consuming.
    /// </summary>
    public Keccak CalculateStateRootHash(IReadOnlyCommit commit)
    {
        const ComputeHint hint = ComputeHint.ForceStorageRootHashRecalculation | ComputeHint.SkipCachedInformation;
        var wrapper = new CommitWrapper(commit, true);

        var root = Key.Merkle(NibblePath.Empty);

        UIntPtr stack = default;
        using var ctx = new ComputeContext(wrapper, TrieType.State, hint, CacheBudget.Options.None.Build(), _pool,
            ref stack);
        Compute(in root, ctx, out var value);
        return value.Keccak;
    }

    public Keccak GetHash(scoped in NibblePath path, IReadOnlyWorldState commit, bool ignoreCache = false)
    {
        ComputeHint hint = ComputeHint.None;
        var wrapper = new CommitWrapper(commit, true);

        if (ignoreCache)
            hint |= ComputeHint.SkipCachedInformation;

        UIntPtr stack = default;
        using var ctx = new ComputeContext(wrapper, TrieType.State, hint, CacheBudget.Options.None.Build(), _pool,
            ref stack);

        if (path.Length == NibblePath.KeccakNibbleCount)
        {
            //Merkle leaves are omitted at this height, so need to pick up keccak from parent (branch)
            var parentKey = Key.Merkle(path.SliceTo(path.Length - 1));
            using var merkleData = commit.Get(parentKey);
            if (!merkleData.Span.IsEmpty)
            {
                var leftover = Node.ReadFrom(out var parenType, out var leaf, out _, out var branch, merkleData.Span);
                if (parenType == Node.Type.Branch && !ignoreCache)
                {
                    Span<byte> rlpMemoization = stackalloc byte[RlpMemo.Size];
                    RlpMemo memo = RlpMemo.Decompress(leftover, branch.Children, rlpMemoization);
                    if (memo.TryGetKeccak(path[NibblePath.KeccakNibbleCount - 1], out var keccakSpan))
                        return new Keccak(keccakSpan);
                }
            }

            EncodeLeaf(Key.Merkle(path), ctx, NibblePath.Empty, out var keccakOrRlp);
            return keccakOrRlp.Keccak;
        }

        var root = Key.Merkle(path);
        Compute(in root, ctx, out KeccakOrRlp hash);
        return hash.Keccak;
    }

    public Keccak GetStorageHash(IReadOnlyWorldState commit, in Keccak account, NibblePath storagePath = default, bool ignoreCache = false)
    {
        ComputeHint hint = ComputeHint.DontUseParallel;
        if (ignoreCache)
            hint |= ComputeHint.SkipCachedInformation;
        var prefixed = new PrefixingCommit(new CommitWrapper(commit, true));
        prefixed.SetPrefix(account);

        UIntPtr stack = default;
        using var ctx = new ComputeContext(prefixed, TrieType.Storage, hint, CacheBudget.Options.None.Build(), _pool,
            ref stack);

        if (storagePath.Length == NibblePath.KeccakNibbleCount)
        {
            //Merkle leaves are omitted at this height, so need to pick up keccak from parent (branch)
            var parentKey = Key.Merkle(storagePath.SliceTo(storagePath.Length - 1));
            using var merkleData = prefixed.Get(parentKey);
            if (!merkleData.Span.IsEmpty)
            {
                var leftover = Node.ReadFrom(out var parenType, out var leaf, out _, out var branch, merkleData.Span);
                if (parenType == Node.Type.Branch && !ignoreCache)
                {
                    Span<byte> rlpMemoization = stackalloc byte[RlpMemo.Size];
                    RlpMemo memo = RlpMemo.Decompress(leftover, branch.Children, rlpMemoization);
                    if (memo.TryGetKeccak(storagePath[NibblePath.KeccakNibbleCount - 1], out var keccakSpan))
                        return new Keccak(keccakSpan);
                }
            }
            EncodeLeaf(Key.Merkle(storagePath), ctx, NibblePath.Empty, out var keccakOrRlp);
            return keccakOrRlp.Keccak;
        }

        var root = Key.Merkle(storagePath);
        Compute(in root, ctx, out KeccakOrRlp hash);
        return hash.Keccak;
    }

    class CommitWrapper : IChildCommit
    {
        private readonly IReadOnlyCommit _readOnly;
        private readonly bool _allowChildCommits;

        public CommitWrapper(IReadOnlyCommit readOnly, bool allowChildCommits = false)
        {
            _readOnly = readOnly;
            _allowChildCommits = allowChildCommits;
        }

        public ReadOnlySpanOwnerWithMetadata<byte> Get(scoped in Key key) => _readOnly.Get(key);

        public void Set(in Key key, in ReadOnlySpan<byte> payload, EntryType type)
        {
            // NOP
        }

        public void Set(in Key key, in ReadOnlySpan<byte> payload0, in ReadOnlySpan<byte> payload1, EntryType type)
        {
            // NOP
        }

        public IChildCommit GetChild() =>
            _allowChildCommits ? this : throw new NotImplementedException("Should not be called");

        public IReadOnlyDictionary<Keccak, int> Stats =>
            throw new NotImplementedException("Child commit provides no stats");

        void IDisposable.Dispose()
        {
        }

        void IChildCommit.Commit()
        {
        }
    }

    public Keccak BeforeCommit(ICommitWithStats commit, CacheBudget budget)
    {
        using var total = _totalMerkle.Measure();

        // There are following things to do:
        // 1. Visit Storage Tries
        // 2. Calculate Storage Roots
        // 3. Visit State Root
        // 4. Calculate State Root
        //
        // 1. and 2. do the same for the tries. They make the structure right (delete empty accounts, create/delete nodes etc)
        // and they invalidate memoized keccaks.
        // 2. is a prerequisite for 3.
        // 1. and 3 are prerequisites for 4.
        //
        // This means that 1 can be run in parallel with 2.
        // 3. Can be run in parallel for each tree
        // 4. Can be parallelized at the root level

        using (_storageProcessing.Measure())
        {
            var storageItems = GetStorageWorkItems(commit, budget);

            if (_maxDegreeOfParallelism == ParallelismNone)
            {
                ProcessStorageSingleThreaded(commit, storageItems);
            }
            else
            {
                ScatterGather(commit, storageItems);
            }
        }

        using (_stateProcessing.Measure())
        {
            new BuildStateTreeItem(commit, commit.TouchedAccounts, budget, _pool).DoWork();

            var root = Key.Merkle(NibblePath.Empty);
            UIntPtr stack = default;
            var hint = _maxDegreeOfParallelism == ParallelismNone ? ComputeHint.DontUseParallel : ComputeHint.None;
            using var ctx = new ComputeContext(commit, TrieType.State, hint, budget, _pool, ref stack);
            Compute(root, ctx, out var rootKeccak);

            Debug.Assert(rootKeccak.DataType == KeccakOrRlp.Type.Keccak);

            RootHash = rootKeccak.Keccak;

            return RootHash;
        }
    }

    public Keccak RecalculateStorageTrie(ICommit commit, Keccak account, CacheBudget budget)
    {
        var page = _pool.Rent(false);
        var prefixed = new PrefixingCommit(commit);
        prefixed.SetPrefix(account);

        try
        {
            commit.Visit((in Key key, ReadOnlySpan<byte> value) =>
            {
                var keccak = key.Path.UnsafeAsKeccak;
                if (account != keccak)
                    return;

                if (value.IsEmpty)
                    Delete(in key.StoragePath, 0, prefixed!, budget);
                else
                    MarkPathDirty(in key.StoragePath, page.Span, prefixed!, budget);
            }, TrieType.Storage);

            // Allow parallelism - this always processes single storage trie (for a single account)
            const ComputeHint hint = ComputeHint.None;

            // compute new storage root hash
            UIntPtr stack = default;
            using var ctx = new ComputeContext(prefixed, TrieType.Storage, hint, budget, _pool, ref stack);
            Compute(Key.Merkle(NibblePath.Empty), ctx, out var keccakOrRlp);
            return keccakOrRlp.Keccak;
        }
        finally
        {
            _pool.Return(page);
            page = default;
        }
    }

    private static void ProcessStorageSingleThreaded(ICommitWithStats commit, BuildStorageTriesItem[] items)
    {
        foreach (var item in items)
        {
            item.DoWork(commit);
        }
    }

    /// <summary>
    /// Runs the work items in parallel then gathers the data and commits to the parent.
    /// </summary>
    /// <param name="commit">The original commit.</param>
    /// <param name="workItems">The work items.</param>
    private static void ScatterGather(ICommit commit, BuildStorageTriesItem[] workItems)
    {
        if (workItems.Length == 0)
        {
            return;
        }

        if (workItems.Length == 1)
        {
            // Direct work on commit as there are no other interfering work items; 
            workItems[0].DoWork(commit);
            return;
        }

        var children = new ConcurrentQueue<IChildCommit>();
        ParallelUnbalancedWork.For(0, workItems.Length, s_parallelOptions,
            commit.GetChild,
            (i, child) =>
            {
                workItems[i].DoWork(child);
                return child;
            },
            children.Enqueue
        );

        while (children.TryDequeue(out var child))
        {
            child.Commit();
            child.Dispose();
        }
    }

    public void OnNewAccountCreated(in Keccak address, ICommit commit)
    {
        // Set a transient empty entry for the newly created account.
        // This simulates an empty storage tree.
        // If this account has storage set, it won't try to query the database to get nothing, it will get nothing from here.
        commit.Set(Key.Merkle(NibblePath.FromKey(address)), ReadOnlySpan<byte>.Empty, EntryType.UseOnce);
    }

    public void OnAccountDestroyed(in Keccak address, ICommit commit)
    {
        // Set an empty entry as the storage root for the destroyed account.
        // This simulates an empty storage tree. 
        // If this account has storage set, it won't try to query the database to get nothing, it will get nothing from here.
        commit.Set(Key.Merkle(NibblePath.FromKey(address)), ReadOnlySpan<byte>.Empty, EntryType.UseOnce);
    }

    /// <summary>
    /// Builds works items responsible for building up the storage tries.
    /// </summary>
    private BuildStorageTriesItem[] GetStorageWorkItems(ICommitWithStats commit, CacheBudget budget)
    {
        return commit.TouchedStorageSlots
            .Select(kvp => new BuildStorageTriesItem(this, commit, kvp.Key, budget, _pool))
            .ToArray();
    }

    public const int SkipRlpMemoizationForTopLevelsCount = 2;

    public ReadOnlySpan<byte> InspectBeforeApply(in Key key, ReadOnlySpan<byte> data, Span<byte> workingSet)
    {
        if (data.IsEmpty)
            return data;

        if (key.Type != DataType.Merkle)
            return data;

        var node = Node.Header.Peek(data).NodeType;

        if (node != Node.Type.Branch)
        {
            // Return data as is, either the node is not a branch or the memoization is not set for branches.
            return data;
        }

        if (key.Path.Length < SkipRlpMemoizationForTopLevelsCount)
        {
            // For State branches, omit top levels of RLP memoization
            return Node.Branch.GetOnlyBranchData(data);
        }

        var memoizedRlp = Node.Branch.ReadFrom(data, out var branch);
        if (memoizedRlp.Length == 0)
        {
            // no RLP of children memoized, return
            return data;
        }

        Debug.Assert(memoizedRlp.Length == RlpMemo.Size);

        // There are RLPs here, compress them
        var dataLength = data.Length - RlpMemo.Size;
        data[..dataLength].CopyTo(workingSet);

        var compressedLength = RlpMemo.Compress(key, memoizedRlp, branch.Children, workingSet[dataLength..]);

        return workingSet[..(dataLength + compressedLength)];
    }

    public Keccak RootHash { get; private set; }

    [Flags]
    private enum ComputeHint
    {
        None = 0,

        /// <summary>
        /// Skip cached Branch keccaks as well as memoized RLP.
        /// </summary>
        SkipCachedInformation = 1,

        /// <summary>
        /// Don't user parallel computation when calculating this computation.
        /// </summary>
        DontUseParallel = 2,

        /// <summary>
        /// Forces the recalculation of the storage root hash.
        /// </summary>
        ForceStorageRootHashRecalculation = 4
    }

    private readonly ref struct ComputeContext
    {
        public readonly ICommit Commit;
        public readonly TrieType TrieType;
        public readonly ComputeHint Hint;
        public readonly CacheBudget Budget;

        private readonly BufferPool _pool;
        private readonly ref UIntPtr _root;

        public ComputeContext(ICommit commit, TrieType trieType, ComputeHint hint, CacheBudget budget, BufferPool pool,
            ref UIntPtr root)
        {
            Commit = commit;
            TrieType = trieType;
            Hint = hint;
            Budget = budget;

            _pool = pool;
            _root = ref root;
        }

        public PageOwner Rent() => PageOwner.Rent(_pool, ref _root);

        public void Dispose() => PageOwner.ReturnStack(_pool, ref _root);
    }

    private void Compute(scoped in Key key, scoped in ComputeContext ctx, out KeccakOrRlp keccakOrRlp)
    {
        using var owner = ctx.Commit.Get(key);

        // The computation might be done for a node that was not traversed and might require a cache
        if (ctx.Budget.ShouldCache(owner, out var entryType))
        {
            ctx.Commit.Set(key, owner.Span, entryType);
        }

        if (owner.IsEmpty)
        {
            // empty tree, return empty
            keccakOrRlp = Keccak.EmptyTreeHash;
            return;
        }

        var leftover = Node.ReadFrom(out var type, out var leaf, out var ext, out var branch, owner.Span);
        switch (type)
        {
            case Node.Type.Leaf:
                EncodeLeaf(key, ctx, leaf.Path, out keccakOrRlp);
                return;
            case Node.Type.Extension:
                EncodeExtension(key, ctx, ext, out keccakOrRlp);
                return;
            case Node.Type.Branch:
                EncodeBranch(key, ctx, branch, leftover, owner.IsOwnedBy(ctx.Commit), out keccakOrRlp);
                return;
            default:
                ThrowOutOfRange();
                keccakOrRlp = default;
                return;
        }

        [DoesNotReturn]
        [StackTraceHidden]
        static void ThrowOutOfRange()
        {
            throw new ArgumentOutOfRangeException();
        }
    }

    [SkipLocalsInit]
    private void EncodeLeaf(scoped in Key key, scoped in ComputeContext ctx, scoped in NibblePath leafPath,
        out KeccakOrRlp keccakOrRlp)
    {
        var leafTotalPath =
            key.Path.Append(leafPath, stackalloc byte[NibblePath.MaxLengthValue * 2 + 1]);

        var leafKey = ctx.TrieType == TrieType.State
            ? Key.Account(leafTotalPath)
            // the prefix will be added by the prefixing commit
            : Key.Raw(leafTotalPath, DataType.StorageCell, NibblePath.Empty);

        using var leafData = ctx.Commit.Get(leafKey);
        EncodeLeafByPath(leafKey, ctx, leafPath, leafData, out keccakOrRlp);
    }

    [SkipLocalsInit]
    private void EncodeLeafByPath(
        scoped in Key leafKey,
        scoped in ComputeContext ctx,
        scoped in NibblePath leafPath,
        scoped in ReadOnlySpanOwnerWithMetadata<byte> leafData,
        out KeccakOrRlp keccakOrRlp)
    {
        keccakOrRlp = Keccak.EmptyTreeHash;

        if (leafData.IsEmpty)
            return;

        // leaf data might be coming from the db, potentially cache them
        if (ctx.Budget.ShouldCache(leafData, out var entryType))
        {
            ctx.Commit.Set(leafKey, leafData.Span, entryType);
        }

        if (ctx.TrieType == TrieType.State)
        {
            Account.ReadFrom(leafData.Span, out var account);
            if (ctx.Hint.HasFlag(ComputeHint.ForceStorageRootHashRecalculation))
            {
                var prefixed = new PrefixingCommit(ctx.Commit);
                prefixed.SetPrefix(leafKey.Path);
                UIntPtr stack = default;
                using var ctx2 = new ComputeContext(prefixed, TrieType.Storage, ctx.Hint, ctx.Budget, _pool, ref stack);
                Compute(Key.Merkle(NibblePath.Empty), ctx2, out keccakOrRlp);
                account = new Account(account.Balance, account.Nonce, account.CodeHash, keccakOrRlp.Keccak);
            }

            Node.Leaf.KeccakOrRlp(leafPath, account, out keccakOrRlp);

            return;
        }

        Debug.Assert(ctx.TrieType == TrieType.Storage, "Only storage now");

        Node.Leaf.KeccakOrRlp(leafPath, leafData.Span, out keccakOrRlp);
    }

    private void EncodeBranch(scoped in Key key, scoped in ComputeContext ctx, scoped in Node.Branch branch,
        ReadOnlySpan<byte> previousRlp, bool isOwnedByThisCommit, out KeccakOrRlp keccakOrRlp)
    {
        // Parallelize at the root level any trie, state or storage, that have all children set.
        // This heuristic is used to estimate that the tree should be big enough to gain from making this computation
        // parallel but without calculating and storing additional information how big is the tree.
        var runInParallel = !ctx.Hint.HasFlag(ComputeHint.DontUseParallel) && key.Path.IsEmpty &&
                            branch.Children.AllSet;

        var memoize = !ctx.Hint.HasFlag(ComputeHint.SkipCachedInformation);

        using var buffer = ctx.Rent();

        // divide buffer
        const int rlpSlice = 1024;

        var rlp = buffer.Span[..rlpSlice];
        var rlpMemoization = buffer.Span.Slice(rlpSlice, RlpMemo.Size);
        var memoizedUpdated = false;

        RlpMemo memo = default;

        if (memoize)
        {
            var childRlpRequiresUpdate = isOwnedByThisCommit == false || previousRlp.Length != RlpMemo.Size;
            memo = childRlpRequiresUpdate
                ? RlpMemo.Decompress(previousRlp, branch.Children, rlpMemoization)
                : new RlpMemo(MakeRlpWritable(previousRlp));
        }

        // leave for length preamble
        const int initialShift = Rlp.MaxLengthOfLength + 1;

        var stream = new RlpStream(rlp)
        {
            Position = initialShift
        };

        if (!runInParallel)
        {
            var childSpan = buffer.Span[(RlpMemo.Size + rlpSlice)..];

            for (byte i = 0; i < NibbleSet.NibbleCount; i++)
            {
                if (branch.Children[i])
                {
                    if (memoize && memo.TryGetKeccak(i, out var keccak))
                    {
                        // keccak from cache
                        stream.Encode(keccak);
                        continue;
                    }

                    var childPath = key.Path.AppendNibble(i, childSpan);
                    var leafKey = Key.Merkle(childPath);

                    if (childPath.Length == NibblePath.KeccakNibbleCount)
                    {
                        EncodeLeaf(leafKey, ctx, NibblePath.Empty, out keccakOrRlp);
                    }
                    else
                    {
                        Compute(leafKey, ctx, out keccakOrRlp);
                    }

                    // it's either Keccak or a span. Both are encoded the same ways
                    if (keccakOrRlp.DataType == KeccakOrRlp.Type.Keccak)
                    {
                        stream.Encode(keccakOrRlp.Keccak);
                    }
                    else
                    {
                        stream.Write(keccakOrRlp.Span);
                    }

                    if (memoize)
                    {
                        memoizedUpdated = true;
                        memo.Set(keccakOrRlp, i);
                    }
                }
                else
                {
                    stream.EncodeEmptyArray();

                    if (memoize)
                    {
                        memo.Clear(i);
                        memoizedUpdated = true;
                    }
                }
            }
        }
        else
        {
            // materialize path so that it can be closure captured
            var results = new byte[NibbleSet.NibbleCount][];
            var commits = new IChildCommit[NibbleSet.NibbleCount];

            var commit = ctx.Commit;
            var trieType = ctx.TrieType;
            var hint = ctx.Hint;
            var budget = ctx.Budget;

            // parallel calculation
#if SNAP_SYNC_SUPPORT
            //Unpack RlpMemo to be used in parallel calculations
            //used for node proofs in snap sync
            Keccak[] memoKeccaks = new Keccak[NibbleSet.NibbleCount];
            if (memoize)
            {
                for (byte i = 0; i < NibbleSet.NibbleCount; i++)
                {
                    if (memo.TryGetKeccak(i, out var keccakBytes))
                        memoKeccaks[i] = new Keccak(keccakBytes);
                }
            }
#endif

            Parallel.For((long)0, NibbleSet.NibbleCount, s_parallelOptions, nibble =>
            {
                var childPath = NibblePath.Single((byte)nibble, 0);
                var child = commits[nibble] = commit.GetChild();
#if SNAP_SYNC_SUPPORT
                if (memoKeccaks[nibble] != Keccak.Zero)
                {
                    results[nibble] = memoKeccaks[nibble].Span.ToArray();
                }
                else
#endif
                {
                    UIntPtr stack = default;
                    using var ctx = new ComputeContext(child, trieType, hint, budget, _pool, ref stack);
                    Compute(Key.Merkle(childPath), ctx, out KeccakOrRlp keccakRlp);
                    results[nibble] = keccakRlp.Span.ToArray();
                }
            });

            foreach (var childCommit in commits)
            {
                childCommit.Commit();
                childCommit.Dispose();
            }

            // write all results in the stream
            for (byte i = 0; i < NibbleSet.NibbleCount; i++)
            {
                // it's either Keccak or a span. Both are encoded the same ways
                var value = results[i];

                stream.Encode(value);
                if (memoize)
                {
                    if (value.Length == Keccak.Size)
                    {
                        memoizedUpdated = true;
                        memo.SetRaw(value, i);
                    }
                    else
                    {
                        memoizedUpdated = true;
                        memo.Clear(i);
                    }
                }
            }
        }

        // no value at branch, write empty array at the end
        stream.EncodeEmptyArray();

        // Write length of length in front of the payload, resetting the stream properly
        var end = stream.Position;
        var actualLength = end - initialShift;
        var lengthOfLength = Rlp.LengthOfLength(actualLength);
        if (actualLength >= Rlp.SmallPrefixBarrier) //to match StartSequence
            lengthOfLength++;
        var from = initialShift - lengthOfLength;
        stream.Position = from;
        stream.StartSequence(actualLength);

        if (memoize && !isOwnedByThisCommit && memoizedUpdated)
        {
            //
            ctx.Commit.SetBranch(key, branch.Children, rlpMemoization, EntryType.Persistent);
        }

        KeccakOrRlp.FromSpan(rlp.Slice(from, end - from), out keccakOrRlp);
    }

    /// <summary>
    /// Makes the RLP writable. Should be used only after ensuring that the current <see cref="ICommit"/>
    /// is the owner of the span. This can be done by using <see cref="ReadOnlySpanOwner{T}.IsOwnedBy"/>.
    /// </summary>
    public static Span<byte> MakeRlpWritable(ReadOnlySpan<byte> previousRlp) =>
        MemoryMarshal.CreateSpan(ref MemoryMarshal.GetReference(previousRlp), previousRlp.Length);

    private void EncodeExtension(scoped in Key key, scoped in ComputeContext ctx, scoped in Node.Extension ext,
        out KeccakOrRlp keccakOrRlp)
    {
        using var pooled = ctx.Rent();

        const int slice = 1024;
        var span = pooled.Span[..slice];

        // retrieve the children keccak-or-rlp
        Compute(Key.Merkle(key.Path.Append(ext.Path, span)), ctx, out keccakOrRlp);

        ext.Path.HexEncode(span, false);
        span = span.Slice(0, ext.Path.HexEncodedLength); // trim the span to the hex

        var contentLength = Rlp.LengthOf(span) + (keccakOrRlp.DataType == KeccakOrRlp.Type.Rlp
            ? keccakOrRlp.Length
            : Rlp.LengthOfKeccakRlp);

        var totalLength = Rlp.LengthOfSequence(contentLength);

        RlpStream stream = new(pooled.Span.Slice(slice, totalLength));
        stream.StartSequence(contentLength);
        stream.Encode(span);
        if (keccakOrRlp.DataType == KeccakOrRlp.Type.Rlp)
            stream.Write(keccakOrRlp.Span);
        else
            stream.Encode(keccakOrRlp.Keccak);
        stream.ToKeccakOrRlp(out keccakOrRlp);
    }

    /// <summary>
    /// This component appends the prefix to all the commit operations.
    /// It's useful for storage operations, that have their key prefixed with the account.
    /// </summary>
    public class PrefixingCommit(ICommit commit) : ICommit
    {
        private Keccak _keccak;

        public void SetPrefix(in NibblePath path) => SetPrefix(path.UnsafeAsKeccak);

        public void SetPrefix(in Keccak keccak) => _keccak = keccak;

        public ReadOnlySpanOwnerWithMetadata<byte> Get(scoped in Key key) =>
            commit.Get(Build(key));

        public void Set(in Key key, in ReadOnlySpan<byte> payload, EntryType type) =>
            commit.Set(Build(key), in payload, type);

        public void Set(in Key key, in ReadOnlySpan<byte> payload0, in ReadOnlySpan<byte> payload1, EntryType type)
            => commit.Set(Build(key), payload0, payload1, type);

        /// <summary>
        /// Builds the <see cref="_keccak"/> aware key, treating the path as the path for the storage.
        /// </summary>
        private Key Build(scoped in Key key) => Key.Raw(NibblePath.FromKey(_keccak), key.Type, key.Path);

        public IChildCommit GetChild() => new ChildCommit(this, commit.GetChild());

        public void Visit(CommitAction action, TrieType type) => throw new Exception("Should not be called");

        public bool Owns(object? actualSpanOwner) => ReferenceEquals(actualSpanOwner, commit);

        private class ChildCommit(PrefixingCommit parent, IChildCommit commit) : IChildCommit
        {
            public ReadOnlySpanOwnerWithMetadata<byte> Get(scoped in Key key) =>
                commit.Get(parent.Build(key));

            public void Set(in Key key, in ReadOnlySpan<byte> payload, EntryType type) =>
                commit.Set(parent.Build(key), payload, type);

            public void Set(in Key key, in ReadOnlySpan<byte> payload0, in ReadOnlySpan<byte> payload1,
                EntryType type) =>
                commit.Set(parent.Build(key), payload0, payload1, type);

            public void Dispose() => commit.Dispose();

            public void Commit() => commit.Commit();

            public IChildCommit GetChild() => new ChildCommit(parent, commit.GetChild());

            public bool Owns(object? actualSpanOwner) => ReferenceEquals(actualSpanOwner, parent);
        }
    }

    private enum DeleteStatus
    {
        KeyDoesNotExist,

        /// <summary>
        /// Happens when a leaf is deleted.
        /// </summary>
        LeafDeleted,

        /// <summary>
        /// Happens when a branch turns into a leaf or extension.
        /// </summary>
        BranchToLeafOrExtension,

        /// <summary>
        /// Happens when an extension turns into a leaf.
        /// </summary>
        ExtensionToLeaf,

        NodeTypePreserved
    }

    /// <summary>
    /// Deletes the given path, providing information whether the node has changed its type.
    /// </summary>
    /// <returns>Whether the node has changed its type </returns>
    /// <exception cref="ArgumentOutOfRangeException"></exception>
    [SkipLocalsInit]
    private static DeleteStatus Delete(in NibblePath path, int at, ICommit commit, CacheBudget budget)
    {
        var slice = path.SliceTo(at);
        var key = Key.Merkle(slice);

        var leftoverPath = path.SliceFrom(at);

        using var owner = commit.Get(key);
        if (owner.IsEmpty)
        {
            return DeleteStatus.KeyDoesNotExist;
        }

        // read the existing one
        var leftover = Node.ReadFrom(out var type, out var leaf, out var ext, out var branch, owner.Span);
        switch (type)
        {
            case Node.Type.Leaf:
                {
                    var diffAt = leaf.Path.FindFirstDifferentNibble(leftoverPath);

                    if (diffAt == leaf.Path.Length)
                    {
                        commit.DeleteKey(key);
                        return DeleteStatus.LeafDeleted;
                    }

                    return DeleteStatus.KeyDoesNotExist;
                }
            case Node.Type.Extension:
                {
                    var diffAt = ext.Path.FindFirstDifferentNibble(leftoverPath);
                    if (diffAt != ext.Path.Length)
                    {
                        // the path does not follow the extension path. It does not exist
                        return DeleteStatus.KeyDoesNotExist;
                    }

                    var newAt = at + ext.Path.Length;
                    var status = Delete(path, newAt, commit, budget);

                    if (status == DeleteStatus.KeyDoesNotExist)
                    {
                        // the child reported not existence
                        return DeleteStatus.KeyDoesNotExist;
                    }

                    if (status == DeleteStatus.NodeTypePreserved)
                    {
                        if (budget.ShouldCache(owner, out var entryType))
                        {
                            commit.SetExtension(key, ext.Path, entryType);
                        }

                        // The node has not changed its type
                        return DeleteStatus.NodeTypePreserved;
                    }

                    Debug.Assert(status == DeleteStatus.BranchToLeafOrExtension, $"Unexpected status of {status}");

                    var childPath = path.SliceTo(newAt);
                    var childKey = Key.Merkle(childPath);

                    return TransformExtension(childKey, commit, key, ext);
                }
            case Node.Type.Branch:
                {
                    var nibble = path[at];
                    if (!branch.Children[nibble])
                    {
                        // no such child
                        return DeleteStatus.KeyDoesNotExist;
                    }

                    var newAt = at + 1;

                    var status = LeafCanBeOmitted(newAt) ? DeleteStatus.LeafDeleted : Delete(path, newAt, commit, budget);
                    if (status == DeleteStatus.KeyDoesNotExist)
                    {
                        // child reports non-existence
                        return DeleteStatus.KeyDoesNotExist;
                    }

                    if (status
                        is DeleteStatus.NodeTypePreserved
                        or DeleteStatus.ExtensionToLeaf
                        or DeleteStatus.BranchToLeafOrExtension)
                    {
                        UpdateBranchOnDelete(commit, branch, branch.Children, leftover, owner, nibble, key);
                        return DeleteStatus.NodeTypePreserved;
                    }

                    Debug.Assert(status == DeleteStatus.LeafDeleted, "leaf deleted");

                    var updatedChildren = branch.Children.Remove(nibble);

                    // if branch has still more than one child, just update the set
                    if (updatedChildren.SetCount > 1)
                    {
                        UpdateBranchOnDelete(commit, branch, updatedChildren, leftover, owner, nibble, key);
                        return DeleteStatus.NodeTypePreserved;
                    }

                    // there's an only child now. The branch should be collapsed
                    var onlyNibble = updatedChildren.SmallestNibbleSet;
                    var onlyChildPath = slice.AppendNibble(onlyNibble,
                        stackalloc byte[slice.MaxByteLength + 1]);

                    var onlyChildKey = Key.Merkle(onlyChildPath);
                    using var onlyChildSpanOwner = commit.Get(onlyChildKey);

                    // need to collapse the branch
                    var childType = Node.ReadFrom(out var childLeaf, out var childExt, onlyChildSpanOwner.Span);

                    var firstNibblePath = NibblePath.Single(onlyNibble, odd: 1 - newAt % 2);

                    if (childType == Node.Type.Extension)
                    {
                        var extensionPath = firstNibblePath.Append(childExt.Path,
                            stackalloc byte[NibblePath.FullKeccakByteLength]);

                        // delete the only child
                        commit.DeleteKey(onlyChildKey);

                        // the single child is an extension, make it an extension
                        commit.SetExtension(key, extensionPath);

                        return DeleteStatus.BranchToLeafOrExtension;
                    }

                    if (childType == Node.Type.Branch)
                    {
                        // the single child is an extension, make it an extension with length of 1
                        commit.SetExtension(key, firstNibblePath);
                        return DeleteStatus.BranchToLeafOrExtension;
                    }

                    // prepare the new leaf path
                    var leafPath =
                        firstNibblePath.Append(childLeaf.Path, stackalloc byte[NibblePath.FullKeccakByteLength]);

                    // replace branch with the leaf
                    commit.SetLeaf(key, leafPath);

                    // delete the only child
                    commit.DeleteKey(onlyChildKey);

                    return DeleteStatus.BranchToLeafOrExtension;
                }
            default:
                return ThrowUnknownType();
        }

        static void UpdateBranchOnDelete(ICommit commit, in Node.Branch branch, NibbleSet.Readonly children,
            ReadOnlySpan<byte> leftover, ReadOnlySpanOwnerWithMetadata<byte> owner, byte nibble, in Key key)
        {
            var childRlpRequiresUpdate = owner.IsOwnedBy(commit) == false || leftover.Length != RlpMemo.Size;
            RlpMemo memo;
            byte[]? rlpWorkingSet = null;

            if (childRlpRequiresUpdate)
            {
                // TODO: make it a context and pass through all the layers
                rlpWorkingSet = ArrayPool<byte>.Shared.Rent(RlpMemo.Size);
                memo = RlpMemo.Decompress(leftover, branch.Children, rlpWorkingSet.AsSpan());
            }
            else
            {
                memo = new RlpMemo(MakeRlpWritable(leftover));
            }

            memo.Clear(nibble);

            var shouldUpdate = !branch.Children.Equals(children);

            // There's the cached RLP
            if (shouldUpdate || childRlpRequiresUpdate)
            {
                commit.SetBranch(key, children, memo.Raw);
            }

            if (rlpWorkingSet != null)
            {
                ArrayPool<byte>.Shared.Return(rlpWorkingSet);
            }
        }

        static DeleteStatus ThrowUnknownType()
        {
            throw new ArgumentOutOfRangeException();
        }
    }

    private static bool LeafCanBeOmitted(int pathLength)
    {
        return pathLength == NibblePath.KeccakNibbleCount;
    }

    /// <summary>
    /// Transforms the extension either to a <see cref="Node.Type.Leaf"/> or to a longer <see cref="Node.Type.Extension"/>.
    /// </summary>
    [SkipLocalsInit]
    private static DeleteStatus TransformExtension(in Key childKey, ICommit commit, in Key key, in Node.Extension ext)
    {
        using var childOwner = commit.Get(childKey);

        // TODO: this should be not needed but for some reason the ownership of the owner breaks memory safety here
        Span<byte> copy = stackalloc byte[childOwner.Span.Length];
        childOwner.Span.CopyTo(copy);

        var childType = Node.ReadFrom(out var childLeaf, out var childExt, copy);
        if (childType == Node.Type.Extension)
        {
            // it's E->E, merge extensions into a single extension with concatenated path
            commit.DeleteKey(childKey);
            commit.SetExtension(key,
                ext.Path.Append(childExt.Path, stackalloc byte[NibblePath.FullKeccakByteLength]));

            return DeleteStatus.NodeTypePreserved;
        }

        // it's E->L, merge them into a leaf
        commit.DeleteKey(childKey);
        commit.SetLeaf(key,
            ext.Path.Append(childLeaf.Path, stackalloc byte[NibblePath.FullKeccakByteLength]));

        return DeleteStatus.ExtensionToLeaf;
    }

    [SkipLocalsInit]
    private static void MarkPathDirty(in NibblePath path, in Span<byte> rlpMemoWorkingSet, ICommit commit,
        CacheBudget budget)
    {
        // Flag forcing the leaf creation, that saves one get of the non-existent value.
        var createLeaf = false;

        Span<byte> span = stackalloc byte[33];

        for (var i = 0; i <= path.Length; i++)
        {
            var slice = path.SliceTo(i);
            var key = Key.Merkle(slice);
            var leftoverPath = path.SliceFrom(i);

            // The creation of the leaf is forced, create and return.
            if (createLeaf)
            {
                commit.SetLeaf(key, leftoverPath);
                return;
            }

            // Query for the node
            using var owner = commit.Get(key);
            if (owner.IsEmpty)
            {
                // No value set now, create one.
                commit.SetLeaf(key, leftoverPath);
                return;
            }

            // read the existing one
            var leftover = Node.ReadFrom(out var type, out var leaf, out var ext, out var branch, owner.Span);
            switch (type)
            {
                case Node.Type.Leaf:
                    {
                        var diffAt = leaf.Path.FindFirstDifferentNibble(leftoverPath);

                        if (diffAt == leaf.Path.Length)
                        {
                            if (budget.ShouldCache(owner, out var cacheType))
                            {
                                commit.SetLeaf(key, leftoverPath, cacheType);
                            }

                            return;
                        }

                        var nibbleA = leaf.Path[diffAt];
                        var nibbleB = leftoverPath[diffAt];

                        // nibbleA, deep copy to write in an unsafe manner
                        var pathA = path.SliceTo(i + diffAt).AppendNibble(nibbleA, span);
                        commit.SetLeaf(Key.Merkle(pathA), leaf.Path.SliceFrom(diffAt + 1));

                        // nibbleB, set the newly set leaf, slice to the next nibble
                        var pathB = path.SliceTo(i + 1 + diffAt);
                        commit.SetLeaf(Key.Merkle(pathB), leftoverPath.SliceFrom(diffAt + 1));

                        // Important! Make it the last in set of changes as it may be updating the key that was read (leaf)
                        if (diffAt > 0)
                        {
                            // diff is not on the 0th position, so it will be a branch but preceded with an extension
                            commit.SetExtension(key, leftoverPath.SliceTo(diffAt));
                        }

                        // Important! Make it the last in set of changes
                        var branchKey = Key.Merkle(path.SliceTo(i + diffAt));
                        commit.SetBranch(branchKey, new NibbleSet(nibbleA, nibbleB));

                        return;
                    }
                case Node.Type.Extension:
                    {
                        var diffAt = ext.Path.FindFirstDifferentNibble(leftoverPath);
                        if (diffAt == ext.Path.Length)
                        {
                            // the path overlaps with what is there, move forward
                            i += ext.Path.Length - 1;

                            if (budget.ShouldCache(owner, out var entryType))
                            {
                                commit.SetExtension(key, ext.Path, entryType);
                            }

                            continue;
                        }

                        if (diffAt == 0)
                        {
                            if (ext.Path.Length == 1)
                            {
                                // special case of an extension being only 1 nibble long
                                // 1. replace an extension with a branch
                                // 2. leave the next branch as is
                                // 3. add a new leaf
                                var set = new NibbleSet(ext.Path[0], leftoverPath[0]);
                                commit.SetBranch(key, set);
                                commit.SetLeaf(Key.Merkle(path.SliceTo(i + 1)), path.SliceFrom(i + 1));
                                return;
                            }

                            {
                                // the extension is at least 2 nibbles long
                                // 1. replace it with a branch
                                // 2. create a new, shorter extension that the branch points to
                                // 3. create a new leaf

                                var ext0Th = ext.Path[0];

                                commit.SetExtension(Key.Merkle(key.Path.AppendNibble(ext0Th, span)),
                                    ext.Path.SliceFrom(1));

                                commit.SetLeaf(Key.Merkle(path.SliceTo(i + 1)), path.SliceFrom(i + 1));

                                // Important! Make it the last as it's updating the existing key and it might affect the read value
                                commit.SetBranch(key, new NibbleSet(ext0Th, leftoverPath[0]));
                                return;
                            }
                        }

                        var lastNibblePos = ext.Path.Length - 1;
                        if (diffAt == lastNibblePos)
                        {
                            // the last nibble is different
                            // 1. trim the end of the extension.path by 1
                            // 2. add a branch at the end with nibbles set to the last and the leaf
                            // 3. add a new leaf

                            var splitAt = i + ext.Path.Length - 1;
                            var set = new NibbleSet(path[splitAt], ext.Path[lastNibblePos]);

                            commit.SetBranch(Key.Merkle(path.SliceTo(splitAt)), set);
                            commit.SetLeaf(Key.Merkle(path.SliceTo(splitAt + 1)), path.SliceFrom(splitAt + 1));

                            // Important! Make it the last as it's updating the existing key and it might affect the read value
                            commit.SetExtension(key, ext.Path.SliceTo(lastNibblePos));
                            return;
                        }

                        // the diff is not at the 0th nibble, it's not a full match as well
                        // this means that E0->B0 will turn into E1->B1->E2->B0
                        //                                             ->L0
                        var extPath = ext.Path.SliceTo(diffAt);

                        // B1
                        var branch1 = key.Path.Append(extPath, span);
                        var existingNibble = ext.Path[diffAt];
                        var addedNibble = path[i + diffAt];
                        var children = new NibbleSet(existingNibble, addedNibble);
                        commit.SetBranch(Key.Merkle(branch1), children);

                        // E2
                        var extension2 = branch1.AppendNibble(existingNibble, span);
                        if (extension2.Length < key.Path.Length + ext.Path.Length)
                        {
                            // there are some bytes to be set in the extension path, create one
                            var e2Path = ext.Path.SliceFrom(diffAt + 1);
                            commit.SetExtension(Key.Merkle(extension2), e2Path);
                        }

                        // L0
                        var leafPath = branch1.AppendNibble(addedNibble, span);
                        commit.SetLeaf(Key.Merkle(leafPath), path.SliceFrom(leafPath.Length));

                        // Important! Make it the last as it's updating the existing key
                        commit.SetExtension(key, extPath);

                        return;
                    }
                case Node.Type.Branch:
                    {
                        var nibble = path[i];

                        var childRlpRequiresUpdate = owner.IsOwnedBy(commit) == false || leftover.Length != RlpMemo.Size;
                        var memo = childRlpRequiresUpdate
                            ? RlpMemo.Decompress(leftover, branch.Children, rlpMemoWorkingSet)
                            : new RlpMemo(MakeRlpWritable(leftover));

                        memo.Clear(nibble);

                        createLeaf = !branch.Children[nibble];
                        var children = branch.Children.Set(nibble);
                        var shouldUpdateBranch = createLeaf;

                        if (shouldUpdateBranch || childRlpRequiresUpdate)
                        {
                            // Set the branch if either the children has hanged or the RLP requires the update
                            commit.SetBranch(key, children, memo.Raw);
                        }

                        if (LeafCanBeOmitted(i + 1))
                        {
                            // no need to store leaf on the last level
                            return;
                        }
                    }
                    break;
                default:
                    ThrowOutOfRange();
                    return;
            }
        }

        [DoesNotReturn]
        [StackTraceHidden]
        static void ThrowOutOfRange()
        {
            throw new ArgumentOutOfRangeException();
        }
    }

    /// <summary>
    /// Builds a part of State Trie, invalidating paths and marking them as dirty whenever needed.
    /// </summary>
    private sealed class BuildStateTreeItem
    {
        private readonly CacheBudget _budget;
        private readonly BufferPool _pool;
        private readonly HashSet<Keccak> _toTouch;
        private readonly ICommit _commit;
        private Page _page;

        public BuildStateTreeItem(ICommit commit, IEnumerable<Keccak> toTouch, CacheBudget budget, BufferPool pool)
        {
            _budget = budget;
            _pool = pool;
            _toTouch = [.. toTouch];
            _commit = commit;
            _page = _pool.Rent(false);
        }

        public void DoWork()
        {
            // Visit every account that was touched.
            foreach (var keccak in _toTouch)
            {
                // Requires checking whether exists or not. There are cases where Storage Tries are
                // created and cleaned  during one transaction and require asserting that the value is not there.
                // This also creates a dependency on storage roots computation.
                var key = Key.Account(keccak);
                using var value = _commit.Get(key);

                if (value.IsEmpty)
                {
                    Delete(in key.Path, 0, _commit, _budget);
                }
                else
                {
                    MarkPathDirty(in key.Path, _page.Span, _commit, _budget);
                }
            }

            _pool.Return(_page);
            _page = default;
        }
    }

    private sealed class BuildStorageTriesItem(
        ComputeMerkleBehavior behavior,
        ICommitWithStats parent,
        Keccak account,
        CacheBudget budget,
        BufferPool pool)
    {
        public Keccak AccountKeccak => account;
        public Account Written { get; private set; }

        public void DoWork(ICommit commit)
        {
            Page page = default;
            try
            {
                page = pool.Rent(false);

                var prefixed = new PrefixingCommit(commit);
                prefixed.SetPrefix(account);

                // Process all the keys that were updated
                var stats = parent.TouchedStorageSlots[account];

                // Sets first
                foreach (var key in stats.Set)
                {
                    MarkPathDirty(NibblePath.FromKey(key), page.Span, prefixed, budget);
                }

                // Then deletes
                foreach (var key in stats.Deleted)
                {
                    Delete(NibblePath.FromKey(key), 0, prefixed, budget);
                }

                Written = CalculateStorageRoot(account, behavior, budget, prefixed, commit);
            }
            finally
            {
                pool.Return(page);
            }
        }

        private static Account CalculateStorageRoot(in Keccak keccak, ComputeMerkleBehavior behavior,
            CacheBudget budget,
            PrefixingCommit prefixed, ICommit commit)
        {
            // Don't parallelize this work as it would be counter-productive to have parallel over parallel.
            const ComputeHint hint = ComputeHint.DontUseParallel;

            // compute new storage root hash
            UIntPtr stack = default;
            using var ctx = new ComputeContext(prefixed, TrieType.Storage, hint, budget, behavior._pool, ref stack);
            behavior.Compute(Key.Merkle(NibblePath.Empty), ctx, out var keccakOrRlp);

            // Read the existing account from the commit, without the prefix as accounts are not prefixed
            var key = Key.Account(keccak);
            using var accountOwner = commit.Get(key);

            if (accountOwner.IsEmpty == false)
            {
                Account.ReadFrom(accountOwner.Span, out var account);

                // update it
                account.WithChangedStorageRoot(keccakOrRlp.Keccak, out account);

                // set it in
                using var pooled = ctx.Rent();
                var written = account.WriteTo(pooled.Span);
                commit.Set(key, written);

                return account;
            }

            //see: https://sepolia.etherscan.io/tx/0xb3790025b59b7e31d6d8249e8962234217e0b5b02e47ecb2942b8c4d0f4a3cfe
            // Contract is created and destroyed, then its values are destroyed
            // The storage root should be empty, otherwise, it's wrong
            Debug.Assert(keccakOrRlp.Keccak == Keccak.EmptyTreeHash,
                $"Non-existent account with hash of {keccak.ToString()} should have the storage root empty");

            return new Account(0, 0);
        }

        public override string ToString() => $"{AccountKeccak}: {Written}";
    }

    /// <summary>
    /// The logging commit not used by the release code.
    /// Useful to diagnose which operations are called on the wrapped commit.
    /// Capable of deciphering Merkle values.
    /// </summary>
    public class LoggingCommit(string name, ICommit commit) : ICommit
    {
        private readonly StringBuilder _logs = new();

        public ReadOnlySpanOwnerWithMetadata<byte> Get(scoped in Key key)
        {
            ReadOnlySpanOwnerWithMetadata<byte> owner = commit.Get(in key);

            Log(nameof(Get), key, owner.Span);

            return owner;
        }

        private void Log(string method, in Key key, ReadOnlySpan<byte> span)
        {
            var path = key.Path.ToString();
            string value = "";
            if (span.IsEmpty)
            {
                value = "EMPTY";
            }
            else
            {
<<<<<<< HEAD
                //see: https://sepolia.etherscan.io/tx/0xb3790025b59b7e31d6d8249e8962234217e0b5b02e47ecb2942b8c4d0f4a3cfe
                // Contract is created and destroyed, then its values are destroyed
                // The storage root should be empty, otherwise, it's wrong
                //TODO: remove assert for fast sync / healing implementation - storage tries saved before accounts
                //Debug.Assert(keccakOrRlp.Keccak == Keccak.EmptyTreeHash,
                //    $"Non-existent account with hash of {keccak.ToString()} should have the storage root empty");
=======
                Node.ReadFrom(out var type, out var leaf, out var ext, out var branch, span);
                switch (type)
                {
                    case Node.Type.Leaf:
                        value = $"LEAF: {leaf.Path.ToString()}";
                        break;
                    case Node.Type.Extension:
                        value = $"EXTENSION: {ext.Path.ToString()}";
                        break;
                    case Node.Type.Branch:
                        value = $"BRANCH: {branch.Children.ToString()}";
                        break;
                }
>>>>>>> bf74efd6
            }

            _logs.AppendLine($"{method}({path}): {value}");
        }

        public void Set(in Key key, in ReadOnlySpan<byte> payload, EntryType type = EntryType.Persistent)
        {
            Log(nameof(Set), key, payload);
            commit.Set(in key, in payload, type);
        }

        public void Set(in Key key, in ReadOnlySpan<byte> payload0, in ReadOnlySpan<byte> payload1,
            EntryType type = EntryType.Persistent)
        {
            Log(nameof(Set), key, payload0);
            commit.Set(in key, in payload0, in payload1, type);
        }

        public IChildCommit GetChild() => throw new NotImplementedException();

        public bool Owns(object? actualSpanOwner) => commit.Owns(actualSpanOwner);

        public override string ToString() => $"{name}: \n {_logs}";
    }

    public bool CanPrefetch => true;

    public void Prefetch(in Keccak account, IPrefetcherContext context)
    {
        PrefetchImpl(account, Unsafe.NullRef<Keccak>(), context);
    }

    public void Prefetch(in Keccak account, in Keccak storage, IPrefetcherContext context)
    {
        PrefetchImpl(account, storage, context);
    }

    private static ReadOnlySpan<byte> Transform(in ReadOnlySpan<byte> data, in Span<byte> workspace, out EntryType type)
    {
        if (data.IsEmpty || Node.Header.GetTypeFrom(data) != Node.Type.Branch)
        {
            type = EntryType.UseOnce;
            return data;
        }

        Debug.Assert(Node.Header.GetTypeFrom(data) == Node.Type.Branch);

        // Branch should be always persistent, already copied and ready to work with.
        type = EntryType.Persistent;

        var leftoverLength = Node.Branch.ReadFrom(data, out var branch).Length;
        if (leftoverLength == RlpMemo.Size)
        {
            // Rlp memo is decompressed, good to be stored as is.
            return data;
        }

        // RlpMemo not decompressed.

        // Write branch first
        var leftover = branch.WriteToWithLeftover(workspace);

        // Decompress to the leftover
        RlpMemo.Decompress(leftover, branch.Children, leftover);

        return workspace[..(workspace.Length - leftover.Length + RlpMemo.Size)];
    }

    [SkipLocalsInit]
    private void PrefetchImpl(in Keccak account, in Keccak storage, IPrefetcherContext context)
    {
        var isAccountPrefetch = Unsafe.IsNullRef(in storage);
        var accountPath = NibblePath.FromKey(account);

        // Use a similar algorithm to walking through as the MarkPathAsDirty.
        // Preload only branches
        // Flag forcing the leaf creation, that saves one get of the non-existent value.
        var path = NibblePath.FromKey(isAccountPrefetch ? account : storage);

        for (var i = 0; i <= path.Length; i++)
        {
            if (context.CanPrefetchFurther == false)
            {
                return;
            }

            var slice = path.SliceTo(i);
            var key = isAccountPrefetch ? Key.Merkle(slice) : Key.Raw(accountPath, DataType.Merkle, slice);
            var leftoverPath = path.SliceFrom(i);

            // Query for the node
            using var owner = context.Get(key, Transform);

            if (owner.IsEmpty)
            {
                // A leaf will be created here.
                return;
            }

            // read the existing one
            Node.ReadFrom(out var type, out _, out var ext, out var branch, owner.Span);

            switch (type)
            {
                case Node.Type.Leaf:
                    return;

                case Node.Type.Extension:
                    var diffAt = ext.Path.FindFirstDifferentNibble(leftoverPath);
                    if (diffAt == ext.Path.Length)
                    {
                        // The path overlaps with what is there, move forward
                        i += ext.Path.Length - 1;

                        // Consider adding the extension here?
                        continue;
                    }

                    // The paths are different, handle by MarkPathAsDirty
                    return;
                case Node.Type.Branch:
                    var nibble = path[i];
                    if (branch.Children[nibble] == false)
                    {
                        // no children set, will be created
                        return;
                    }

                    if (LeafCanBeOmitted(i + 1))
                    {
                        // no need to store leaf on the last level
                        return;
                    }

                    break;
                default:
                    return;
            }
        }

        return;

        static EntryType GetEntryType(in ReadOnlySpan<byte> data)
        {
            // Use EntryType.Persistent as branches will be overwritten
            // so that the prefetcher can handle the burden of copying.
            return data.IsEmpty || Node.Header.GetTypeFrom(data) != Node.Type.Branch
                ? EntryType.UseOnce
                : EntryType.Persistent;
        }
    }

    public void Dispose()
    {
        _meter.Dispose();
    }
}<|MERGE_RESOLUTION|>--- conflicted
+++ resolved
@@ -11,11 +11,8 @@
 using Paprika.Store;
 using Paprika.Utils;
 using System.Diagnostics.CodeAnalysis;
-<<<<<<< HEAD
+using System.Text;
 using DataType = Paprika.Data.DataType;
-=======
-using System.Text;
->>>>>>> bf74efd6
 
 namespace Paprika.Merkle;
 
@@ -687,7 +684,7 @@
             }
 #endif
 
-            Parallel.For((long)0, NibbleSet.NibbleCount, s_parallelOptions, nibble =>
+            ParallelUnbalancedWork.For(0, NibbleSet.NibbleCount, s_parallelOptions, nibble =>
             {
                 var childPath = NibblePath.Single((byte)nibble, 0);
                 var child = commits[nibble] = commit.GetChild();
@@ -1441,8 +1438,9 @@
             //see: https://sepolia.etherscan.io/tx/0xb3790025b59b7e31d6d8249e8962234217e0b5b02e47ecb2942b8c4d0f4a3cfe
             // Contract is created and destroyed, then its values are destroyed
             // The storage root should be empty, otherwise, it's wrong
-            Debug.Assert(keccakOrRlp.Keccak == Keccak.EmptyTreeHash,
-                $"Non-existent account with hash of {keccak.ToString()} should have the storage root empty");
+            //TODO: remove assert for fast sync / healing implementation - storage tries saved before accounts
+            //Debug.Assert(keccakOrRlp.Keccak == Keccak.EmptyTreeHash,
+            //    $"Non-existent account with hash of {keccak.ToString()} should have the storage root empty");
 
             return new Account(0, 0);
         }
@@ -1478,14 +1476,6 @@
             }
             else
             {
-<<<<<<< HEAD
-                //see: https://sepolia.etherscan.io/tx/0xb3790025b59b7e31d6d8249e8962234217e0b5b02e47ecb2942b8c4d0f4a3cfe
-                // Contract is created and destroyed, then its values are destroyed
-                // The storage root should be empty, otherwise, it's wrong
-                //TODO: remove assert for fast sync / healing implementation - storage tries saved before accounts
-                //Debug.Assert(keccakOrRlp.Keccak == Keccak.EmptyTreeHash,
-                //    $"Non-existent account with hash of {keccak.ToString()} should have the storage root empty");
-=======
                 Node.ReadFrom(out var type, out var leaf, out var ext, out var branch, span);
                 switch (type)
                 {
@@ -1499,7 +1489,6 @@
                         value = $"BRANCH: {branch.Children.ToString()}";
                         break;
                 }
->>>>>>> bf74efd6
             }
 
             _logs.AppendLine($"{method}({path}): {value}");
