using System.Diagnostics;
using System.Runtime.CompilerServices;

using Paprika.Chain;
using Paprika.Crypto;
using Paprika.Data;
using Paprika.RLP;

using static Paprika.Merkle.Node;

namespace Paprika.Merkle;

/// <summary>
/// Extensions to the commit used to set values of the 
/// </summary>
public static class CommitExtensions
{
    [SkipLocalsInit]
    public static void SetLeaf(this ICommit commit, in Key key, in NibblePath leafPath,
        EntryType type = EntryType.Persistent)
    {
        if (leafPath.Length == 0)
        {
            // Last level leafs are omitted.
            return;
        }

        var leaf = new Node.Leaf(leafPath);
        commit.Set(key, leaf.WriteTo(stackalloc byte[leaf.MaxByteLength]), type);
    }

    [SkipLocalsInit]
    public static void SetBranch(this ICommit commit, in Key key, NibbleSet.Readonly children,
        EntryType type = EntryType.Persistent)
    {
        var branch = new Node.Branch(children);
        commit.Set(key, branch.WriteTo(stackalloc byte[branch.MaxByteLength]), type);
    }

    [SkipLocalsInit]
    public static void SetBranch(this ICommit commit, in Key key, NibbleSet.Readonly children, ReadOnlySpan<byte> rlp,
        EntryType type = EntryType.Persistent)
    {
        var branch = new Node.Branch(children);
        commit.Set(key, branch.WriteTo(stackalloc byte[branch.MaxByteLength]), rlp, type);
    }

<<<<<<< HEAD
=======
    [SkipLocalsInit]
    public static void SetBranch(this ICommit commit, in Key key, NibbleSet.Readonly children, Keccak keccak,
        ReadOnlySpan<byte> rlp, EntryType type = EntryType.Persistent)
    {
        var branch = new Node.Branch(children, keccak);
        commit.Set(key, branch.WriteTo(stackalloc byte[branch.MaxByteLength]), rlp, type);
    }

    [SkipLocalsInit]
>>>>>>> 13d7ffc9
    public static void SetExtension(this ICommit commit, in Key key, in NibblePath path, EntryType type = EntryType.Persistent)
    {
        var extension = new Node.Extension(path);
        commit.Set(key, extension.WriteTo(stackalloc byte[extension.MaxByteLength]), type);
    }

    public static void DeleteKey(this ICommit commit, in Key key) => commit.Set(key, ReadOnlySpan<byte>.Empty);
}<|MERGE_RESOLUTION|>--- conflicted
+++ resolved
@@ -45,21 +45,10 @@
         commit.Set(key, branch.WriteTo(stackalloc byte[branch.MaxByteLength]), rlp, type);
     }
 
-<<<<<<< HEAD
-=======
     [SkipLocalsInit]
-    public static void SetBranch(this ICommit commit, in Key key, NibbleSet.Readonly children, Keccak keccak,
-        ReadOnlySpan<byte> rlp, EntryType type = EntryType.Persistent)
-    {
-        var branch = new Node.Branch(children, keccak);
-        commit.Set(key, branch.WriteTo(stackalloc byte[branch.MaxByteLength]), rlp, type);
-    }
-
-    [SkipLocalsInit]
->>>>>>> 13d7ffc9
     public static void SetExtension(this ICommit commit, in Key key, in NibblePath path, EntryType type = EntryType.Persistent)
     {
-        var extension = new Node.Extension(path);
+        var extension = new Extension(path);
         commit.Set(key, extension.WriteTo(stackalloc byte[extension.MaxByteLength]), type);
     }
 
